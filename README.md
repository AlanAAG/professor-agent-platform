# 🎓 Professor AI Tutor RAG System

This project is an advanced Retrieval-Augmented Generation (RAG) system designed to provide AI-powered tutoring and study guidance based *strictly* on specific course materials.

It features a robust, automated pipeline (Harvester + Refinery) to ingest lecture transcripts, PDFs, and web content from a partner learning platform, and a secure, cost-effective FastAPI backend that serves student queries.

## 🏗️ Architecture Overview

The system is split into three main components:

1.  **Harvester (`src/harvester/`):** A fully automated **Selenium** web scraper managed by GitHub Actions. It logs into the platform, navigates to courses, and downloads/scrapes all new resources.
<<<<<<< HEAD
2.  **Refinery (`src/refinery/`):** Processes raw data. It can run on Gemini *or* Mistral for transcript cleaning (removing timestamps, fixing punctuation) and vision analysis for describing images in PDFs. It then chunks and embeds the data into a **Supabase** vector store.
3.  **Application (FastAPI):** A secure **FastAPI** server (`api_server.py`) that handles RAG queries. It uses zero-cost **RRF/MMR re-ranking** to retrieve the most relevant and diverse context before generating an answer using the configured LLM provider (Gemini or Mistral).
=======
2.  **Refinery (`src/refinery/`):** Processes raw data. It uses the Mistral LLM for cleaning transcripts (removing timestamps, fixing punctuation) and vision analysis for describing images in PDFs. It then chunks and embeds the data into a **Supabase** vector store.
3.  **Application (FastAPI):** A secure **FastAPI** server (`api_server.py`) that handles RAG queries. It uses zero-cost **RRF/MMR re-ranking** to retrieve the most relevant and diverse context before generating an answer using the Mistral API.
>>>>>>> 742b71d7

## ✨ Key Features

* **Zero-Cost RAG:** Uses a custom RRF (Reciprocal Rank Fusion) and MMR (Maximal Marginal Relevance) algorithm in place of expensive third-party re-ranking APIs (like Cohere).
<<<<<<< HEAD
* **Multi-Modal Content:** Processes text, links, and uses Gemini Vision or Pixtral (Mistral) to describe images within PDF pages.
=======
* **Multi-Modal Content:** Processes text, links, and uses Mistral Vision models to describe images within PDF pages.
>>>>>>> 742b71d7
* **Automated Pipeline:** The entire data ingestion process is managed by a daily GitHub Actions workflow.
* **Security:** API endpoints are secured with a mandatory API Key (`SECRET_API_KEY`) and rate limiting (`slowapi`).

### Manual Transcript Ingestion (Fallback for Scraping Issues)

If the automated Drive scraping fails, manually process transcript files:

```bash
# 1. Place .txt files in the manual directory
# Format: {ClassName}.txt (e.g., Statistics.txt)

# 2. Run the ingestion script
python scripts/ingest_manual.py

# 3. Check logs for detailed processing information
tail -f logs/manual_ingest.log

# 4. Optional: Validate file formats before processing
python scripts/ingest_manual.py --validate-only

# 5. Optional: Test run without database writes
python scripts/ingest_manual.py --dry-run
```

**File Format:**
```
ClassName - Lecture Title
Date: YYYY-MM-DD | Time: HH:MM AM/PM

[Transcript content starting from line 4...]
0:01 Welcome to the first lecture...
5:23 Today we'll cover normal distributions...
```

**Key Features:**
- **De-duplication:** Automatically skips files already processed
- **Flexible Date Parsing:** Handles various date formats (YYYY-MM-DD, DD/MM/YYYY, "January 15, 2025")
<<<<<<< HEAD
- **LLM Cleaning:** Uses the configured LLM (Gemini or Mistral) to remove timestamps and improve readability
=======
- **LLM Cleaning:** Uses Mistral to remove timestamps and improve readability
>>>>>>> 742b71d7
- **Error Recovery:** Continues processing other files if one fails
- **Comprehensive Logging:** Detailed logs for debugging and monitoring

### Whisper Fallback for Recordings

Some Zoom and Drive recordings never expose the transcript panel. When that happens, the harvester now falls back to downloading the recording (using the authenticated Selenium session) and sending the audio to OpenAI Whisper. To enable this path:

- Set `OPENAI_API_KEY` with a funded OpenAI account.
- (Optional) Tune `ENABLE_WHISPER_FALLBACK`, `WHISPER_MODEL_NAME` (defaults to `whisper-1`), or `WHISPER_MAX_DOWNLOAD_MB` in `.env`.
- Ensure the harvester host has enough disk space for temporary audio downloads (`HARVESTER_DOWNLOADS_DIR`).

The pipeline automatically triggers Whisper only when the primary transcript-scraping strategy yields no content, so existing transcripts are still preferred whenever available.

## ⚙️ Local Setup and Installation

### Prerequisites

* Python 3.11+
* **Supabase Project:** With the `vector` extension enabled and the `documents` table created.
<<<<<<< HEAD
* **Gemini or Mistral Key:** Provide a Google AI Studio key for Gemini deployments, or a Mistral API key when `LLM_PROVIDER=mistral`.
=======
* **Mistral Platform API Key:** For chat generation and embeddings.
>>>>>>> 742b71d7

### 1. Clone and Install

```bash
# Clone the repository
git clone [Your Repository URL]
cd professor-agent-platform

# Create and activate a virtual environment
python3 -m venv .venv
source .venv/bin/activate

# Install dependencies (this includes FastAPI, Selenium, Pydantic, etc.)
pip install -r requirements.txt<|MERGE_RESOLUTION|>--- conflicted
+++ resolved
@@ -9,22 +9,13 @@
 The system is split into three main components:
 
 1.  **Harvester (`src/harvester/`):** A fully automated **Selenium** web scraper managed by GitHub Actions. It logs into the platform, navigates to courses, and downloads/scrapes all new resources.
-<<<<<<< HEAD
-2.  **Refinery (`src/refinery/`):** Processes raw data. It can run on Gemini *or* Mistral for transcript cleaning (removing timestamps, fixing punctuation) and vision analysis for describing images in PDFs. It then chunks and embeds the data into a **Supabase** vector store.
-3.  **Application (FastAPI):** A secure **FastAPI** server (`api_server.py`) that handles RAG queries. It uses zero-cost **RRF/MMR re-ranking** to retrieve the most relevant and diverse context before generating an answer using the configured LLM provider (Gemini or Mistral).
-=======
 2.  **Refinery (`src/refinery/`):** Processes raw data. It uses the Mistral LLM for cleaning transcripts (removing timestamps, fixing punctuation) and vision analysis for describing images in PDFs. It then chunks and embeds the data into a **Supabase** vector store.
 3.  **Application (FastAPI):** A secure **FastAPI** server (`api_server.py`) that handles RAG queries. It uses zero-cost **RRF/MMR re-ranking** to retrieve the most relevant and diverse context before generating an answer using the Mistral API.
->>>>>>> 742b71d7
 
 ## ✨ Key Features
 
 * **Zero-Cost RAG:** Uses a custom RRF (Reciprocal Rank Fusion) and MMR (Maximal Marginal Relevance) algorithm in place of expensive third-party re-ranking APIs (like Cohere).
-<<<<<<< HEAD
-* **Multi-Modal Content:** Processes text, links, and uses Gemini Vision or Pixtral (Mistral) to describe images within PDF pages.
-=======
 * **Multi-Modal Content:** Processes text, links, and uses Mistral Vision models to describe images within PDF pages.
->>>>>>> 742b71d7
 * **Automated Pipeline:** The entire data ingestion process is managed by a daily GitHub Actions workflow.
 * **Security:** API endpoints are secured with a mandatory API Key (`SECRET_API_KEY`) and rate limiting (`slowapi`).
 
@@ -62,11 +53,7 @@
 **Key Features:**
 - **De-duplication:** Automatically skips files already processed
 - **Flexible Date Parsing:** Handles various date formats (YYYY-MM-DD, DD/MM/YYYY, "January 15, 2025")
-<<<<<<< HEAD
-- **LLM Cleaning:** Uses the configured LLM (Gemini or Mistral) to remove timestamps and improve readability
-=======
 - **LLM Cleaning:** Uses Mistral to remove timestamps and improve readability
->>>>>>> 742b71d7
 - **Error Recovery:** Continues processing other files if one fails
 - **Comprehensive Logging:** Detailed logs for debugging and monitoring
 
@@ -86,11 +73,7 @@
 
 * Python 3.11+
 * **Supabase Project:** With the `vector` extension enabled and the `documents` table created.
-<<<<<<< HEAD
-* **Gemini or Mistral Key:** Provide a Google AI Studio key for Gemini deployments, or a Mistral API key when `LLM_PROVIDER=mistral`.
-=======
 * **Mistral Platform API Key:** For chat generation and embeddings.
->>>>>>> 742b71d7
 
 ### 1. Clone and Install
 
