--- conflicted
+++ resolved
@@ -20,15 +20,15 @@
 import logging
 import time
 
-<<<<<<< HEAD
+# --- Sentry Integration (Optional) ---
 try:
-    import sentry_sdk  # type: ignore
-except ImportError:  # pragma: no cover - optional dependency
+    import sentry_sdk
+    from sentry_sdk.integrations.fastapi import FastApiIntegration
+    from sentry_sdk.integrations.logging import LoggingIntegration
+    HAS_SENTRY = True
+except ImportError:
     sentry_sdk = None
-=======
-import sentry_sdk
-from sentry_sdk.integrations.fastapi import FastApiIntegration
-from sentry_sdk.integrations.logging import LoggingIntegration
+    HAS_SENTRY = False
 
 
 def sanitize_sentry_event(event, hint):
@@ -62,11 +62,12 @@
     return event
 
 
+# Initialize Sentry if DSN is provided
 SENTRY_DSN = os.getenv("SENTRY_DSN")
 SENTRY_ENVIRONMENT = os.getenv("SENTRY_ENVIRONMENT", "production")
 SENTRY_TRACES_SAMPLE_RATE = float(os.getenv("SENTRY_TRACES_SAMPLE_RATE", "0.1"))
 
-if SENTRY_DSN:
+if SENTRY_DSN and HAS_SENTRY:
     sentry_sdk.init(
         dsn=SENTRY_DSN,
         environment=SENTRY_ENVIRONMENT,
@@ -79,7 +80,8 @@
         profiles_sample_rate=0.1,
     )
     logging.info("Sentry monitoring initialized")
->>>>>>> 39cad218
+elif SENTRY_DSN and not HAS_SENTRY:
+    logging.warning("SENTRY_DSN provided but sentry-sdk not installed. Install with: pip install sentry-sdk[fastapi]")
 
 # --- Rate Limiter Setup ---
 limiter = Limiter(key_func=get_remote_address)
@@ -88,124 +90,7 @@
 app.state.limiter = limiter
 app.add_exception_handler(RateLimitExceeded, _rate_limit_exceeded_handler)
 
-# --- CORS Setup (Robust, Environment-based) ---
-# Get Lovable frontend URL(s) from environment. Comma-separated.
-allowed_origins_env = os.getenv("ALLOWED_ORIGINS", "")
-allowed_origins = [origin.strip() for origin in allowed_origins_env.split(",") if origin.strip()]
-
-# Fallback defaults when env var not provided (Quick Test / local dev)
-if not allowed_origins:
-    allowed_origins = [
-        # Local development
-        "http://localhost:5173",
-        "http://localhost:3000",
-    ]
-
-app.add_middleware(
-    CORSMiddleware,
-    allow_origins=allowed_origins,
-    allow_credentials=True,
-    allow_methods=["*"],
-    allow_headers=["*"],
-)
-
-# --- Initialize clients ---
-# Uses GEMINI_API_KEY environment variable
-_GENAI_CLIENT = None
-_api_key = os.getenv("GEMINI_API_KEY")
-if _api_key:
-    try:
-        _GENAI_CLIENT = genai.Client(api_key=_api_key)
-    except Exception:
-        _GENAI_CLIENT = None
-
-# Optional Supabase client for health checks
-supabase = None
-try:
-    from src.shared.utils import _get_supabase_client
-    supabase = _get_supabase_client()
-except Exception:
-    supabase = None
-
-# IMPORTANT: Keep this aligned with src/refinery/embedding.py
-EMBEDDING_MODEL = EMBEDDING_MODEL_NAME
-
-# --- API Key Authentication Setup ---
-api_key_header = APIKeyHeader(name="x-api-key", auto_error=True)
-
-def get_api_key(api_key: str = Security(api_key_header)) -> str:
-    """
-    Robust API key validation with immediate rejection of invalid requests.
-    
-    Returns:
-        str: Valid API key
-        
-    Raises:
-        HTTPException: 500 if SECRET_API_KEY not configured
-        HTTPException: 403 if API key is invalid
-    """
-    expected = os.getenv("SECRET_API_KEY")
-    if not expected:
-        # Service misconfiguration; reject until configured
-        raise HTTPException(status_code=500, detail="API key not configured")
-    
-    # Handle whitespace issues (common with copy/paste)
-    api_key = api_key.strip() if api_key else ""
-    
-    # Validate minimum length to prevent empty/trivial keys
-    if len(api_key) < 8:
-        raise HTTPException(status_code=403, detail="Invalid API key")
-    
-    if api_key != expected:
-        # Use 403 Forbidden since the key is likely just wrong
-        raise HTTPException(status_code=403, detail="Invalid API key")
-    return api_key
-
-
-@app.get("/metrics")
-async def get_metrics(api_key: str = Depends(get_api_key)):
-    """Expose performance metrics for monitoring."""
-    metrics = {
-        "request_counts": REQUEST_COUNT,
-        "avg_response_times_ms": {
-            path: (sum(durations) / len(durations)) if durations else 0
-            for path, durations in REQUEST_DURATION.items()
-        },
-        "embedding_costs": EMBEDDING_COSTS,
-        "vector_db_metrics": VECTOR_DB_METRICS,
-        "uptime_seconds": time.time() - getattr(app.state, "start_time", time.time()),
-    }
-    return metrics
-
-
-@app.on_event("startup")
-async def startup_event():
-    app.state.start_time = time.time()
-
-
-# --- Graceful Fallback Message when no documents are found ---
-NO_DOCUMENTS_ANSWER = (
-    "I couldn't find relevant materials. This could be because:\n"
-    "- The content hasn't been uploaded yet\n"
-    "- Try rephrasing your question\n"
-    "- Contact alanayalag@gmail.com if this persists"
-)
-
-# --- Basic API logging setup (stdout). Avoid duplicate handlers.
-logger = logging.getLogger("api")
-if not logger.handlers:
-    handler = logging.StreamHandler()
-    formatter = logging.Formatter(
-        fmt='%(asctime)s - %(levelname)s - api - %(message)s'
-    )
-    handler.setFormatter(formatter)
-    logger.addHandler(handler)
-logger.setLevel(logging.INFO)
-
-
-SENTRY_DSN = os.getenv("SENTRY_DSN")
-
-# Prometheus-style in-memory metrics containers
+# --- Performance Metrics (In-Memory) ---
 REQUEST_COUNT: Dict[str, int] = {}
 REQUEST_DURATION: Dict[str, List[float]] = {}
 EMBEDDING_COSTS = {"total_tokens": 0, "estimated_cost_usd": 0.0}
@@ -232,14 +117,14 @@
 
         # Log slow requests (>2 seconds)
         if duration_ms > 2000:
-            logger.warning(
+            logging.warning(
                 "SLOW_REQUEST | path=%s duration_ms=%.2f status=%s",
                 path,
                 duration_ms,
                 response.status_code,
             )
 
-            if SENTRY_DSN and sentry_sdk:
+            if SENTRY_DSN and HAS_SENTRY:
                 with sentry_sdk.configure_scope() as scope:
                     scope.set_context(
                         "performance",
@@ -255,9 +140,9 @@
                     )
 
         return response
-    except Exception as exc:  # pragma: no cover - pass through exception
+    except Exception as exc:
         duration_ms = (time.time() - start_time) * 1000
-        logger.error(
+        logging.error(
             "REQUEST_ERROR | path=%s duration_ms=%.2f error=%s",
             path,
             duration_ms,
@@ -266,10 +151,84 @@
         raise
 
 
+# --- CORS Setup (Robust, Environment-based) ---
+allowed_origins_env = os.getenv("ALLOWED_ORIGINS", "")
+allowed_origins = [origin.strip() for origin in allowed_origins_env.split(",") if origin.strip()]
+
+# Fallback defaults when env var not provided (Quick Test / local dev)
+if not allowed_origins:
+    allowed_origins = [
+        "http://localhost:5173",
+        "http://localhost:3000",
+    ]
+
+app.add_middleware(
+    CORSMiddleware,
+    allow_origins=allowed_origins,
+    allow_credentials=True,
+    allow_methods=["*"],
+    allow_headers=["*"],
+)
+
+# --- Initialize clients ---
+_GENAI_CLIENT = None
+_api_key = os.getenv("GEMINI_API_KEY")
+if _api_key:
+    try:
+        _GENAI_CLIENT = genai.Client(api_key=_api_key)
+    except Exception:
+        _GENAI_CLIENT = None
+
+# Optional Supabase client for health checks
+supabase = None
+try:
+    from src.shared.utils import _get_supabase_client
+    supabase = _get_supabase_client()
+except Exception:
+    supabase = None
+
+EMBEDDING_MODEL = EMBEDDING_MODEL_NAME
+
+# --- API Key Authentication Setup ---
+api_key_header = APIKeyHeader(name="x-api-key", auto_error=True)
+
+
+def get_api_key(api_key: str = Security(api_key_header)) -> str:
+    """Robust API key validation with immediate rejection of invalid requests."""
+    expected = os.getenv("SECRET_API_KEY")
+    if not expected:
+        raise HTTPException(status_code=500, detail="API key not configured")
+    
+    api_key = api_key.strip() if api_key else ""
+    
+    if len(api_key) < 8:
+        raise HTTPException(status_code=403, detail="Invalid API key")
+    
+    if api_key != expected:
+        raise HTTPException(status_code=403, detail="Invalid API key")
+    return api_key
+
+
+# --- Graceful Fallback Message ---
+NO_DOCUMENTS_ANSWER = (
+    "I couldn't find relevant materials. This could be because:\n"
+    "- The content hasn't been uploaded yet\n"
+    "- Try rephrasing your question\n"
+    "- Contact alanayalag@gmail.com if this persists"
+)
+
+# --- Logging Setup ---
+logger = logging.getLogger("api")
+if not logger.handlers:
+    handler = logging.StreamHandler()
+    formatter = logging.Formatter(fmt='%(asctime)s - %(levelname)s - api - %(message)s')
+    handler.setFormatter(formatter)
+    logger.addHandler(handler)
+logger.setLevel(logging.INFO)
+
+
 def _check_db_status() -> Dict[str, Optional[bool]]:
-    """Perform a trivial Supabase query to confirm connectivity.
-    Returns a dict with keys 'connected' and 'ok'.
-    """
+    """Perform a trivial Supabase query to confirm connectivity."""
     if supabase is None:
         return {"connected": False, "ok": False}
     try:
@@ -289,7 +248,6 @@
         match_count = int(os.getenv("RAG_MATCH_COUNT", "8"))
     except Exception:
         match_count = 8
-    # Relaxed fallback params if no docs found on first pass
     relaxed_threshold = min(match_threshold, 0.3)
     relaxed_count = max(match_count, 10)
     return {
@@ -299,10 +257,10 @@
         "relaxed_count": relaxed_count,
     }
 
+
 class Message(BaseModel):
     role: str
     content: str
-    # Accept optional sources array from frontend; backend will ignore when forwarding to AI
     sources: Optional[List[Dict[str, Any]]] = None
 
 
@@ -311,13 +269,22 @@
     selectedClass: Optional[str] = None
     persona: str = "balanced"
 
+
 class RAGRequest(BaseModel):
     query: str
     selectedClass: Optional[str] = None
 
+
+@app.on_event("startup")
+async def startup_event():
+    """Track application start time for uptime metrics."""
+    app.state.start_time = time.time()
+
+
 @app.get("/")
-async def health_check():
-    """Enhanced health check for Render monitoring"""
+@limiter.limit("100/minute")
+async def health_check(request: Request):
+    """Enhanced health check for monitoring."""
     db_status = _check_db_status()
     return {
         "status": "healthy",
@@ -329,42 +296,59 @@
         "endpoints": {
             "chat": "/api/chat",
             "rag_search": "/api/rag-search",
-            "health": "/health"
+            "health": "/health",
+            "metrics": "/metrics"
         }
     }
 
+
 @app.get("/health")
-async def health():
-    """Dedicated health endpoint for uptime monitoring"""
+@limiter.limit("100/minute")
+async def health(request: Request):
+    """Dedicated health endpoint for uptime monitoring."""
     db_status = _check_db_status()
     return {"status": "ok", "database": db_status}
+
+
+@app.get("/metrics")
+async def get_metrics(api_key: str = Depends(get_api_key)):
+    """Expose performance metrics for monitoring (protected by API key)."""
+    metrics = {
+        "request_counts": REQUEST_COUNT,
+        "avg_response_times_ms": {
+            path: (sum(durations) / len(durations)) if durations else 0
+            for path, durations in REQUEST_DURATION.items()
+        },
+        "embedding_costs": EMBEDDING_COSTS,
+        "vector_db_metrics": VECTOR_DB_METRICS,
+        "uptime_seconds": time.time() - getattr(app.state, "start_time", time.time()),
+    }
+    return metrics
+
 
 @app.post("/api/rag-search")
 @limiter.limit("20/minute")
 async def rag_search(request: Request, payload: RAGRequest, api_key: str = Depends(get_api_key)):
     _t0 = time.time()
     try:
-        # RAG params from environment with sane defaults
         params = _get_rag_params()
-        # Standardized retrieval via shared utility (Supabase RPC + Gemini embeddings)
         documents = retrieve_rag_documents(
             query=payload.query,
             selected_class=payload.selectedClass,
             match_count=params["match_count"],
             match_threshold=params["match_threshold"],
         )
-        # Re-ranking using the zero-cost RRF/MMR implementation
         documents = cohere_rerank(payload.query, documents)
-        # Fallback: relax filtering and class constraint if nothing found
+        
         if not documents:
             documents = retrieve_rag_documents(
                 query=payload.query,
-                selected_class=None,  # remove class constraint for wider recall
+                selected_class=None,
                 match_count=params["relaxed_count"],
                 match_threshold=params["relaxed_threshold"],
             )
             documents = cohere_rerank(payload.query, documents)
-        # Telemetry: average similarity
+        
         if documents:
             avg_sim = sum([d.get("similarity", 0) or 0 for d in documents]) / max(len(documents), 1)
             logger.info(
@@ -374,22 +358,21 @@
                 avg_sim,
                 int((time.time() - _t0) * 1000),
             )
-        # Graceful fallback when no documents are found
+        
         if not documents:
-            # Try a keyword fallback directly against the documents table
             kw_docs = retrieve_rag_documents_keyword_fallback(
                 query=payload.query,
                 selected_class=payload.selectedClass,
                 limit=params["relaxed_count"],
             )
             if not kw_docs and payload.selectedClass:
-                # Widen class constraint
                 kw_docs = retrieve_rag_documents_keyword_fallback(
                     query=payload.query,
                     selected_class=None,
                     limit=params["relaxed_count"],
                 )
             documents = kw_docs
+        
         if not documents:
             logger.warning(
                 "RAG_SEARCH failure | NO_DOCUMENTS_ANSWER | query_len=%s latency_ms=%s",
@@ -405,16 +388,15 @@
         logger.exception("RAG_SEARCH error | latency_ms=%s", int((time.time() - _t0) * 1000))
         raise HTTPException(status_code=500, detail=str(e))
 
+
 @app.post("/api/chat")
 @limiter.limit("10/minute")
 async def chat_stream(request: Request, payload: ChatRequest, api_key: str = Depends(get_api_key)):
     _t0 = time.time()
     try:
-        # Get RAG context
         user_messages = [m for m in payload.messages if (m.role or "").lower() == "user"]
         last_query = user_messages[-1].content if user_messages else ""
 
-        # Retrieve documents directly with env-driven params
         params = _get_rag_params()
         documents = retrieve_rag_documents(
             query=last_query,
@@ -422,9 +404,8 @@
             match_count=params["match_count"],
             match_threshold=params["match_threshold"],
         )
-        # Re-ranking using the zero-cost RRF/MMR implementation
         documents = cohere_rerank(last_query, documents)
-        # Fallback: relax filtering and class constraint if nothing found
+        
         if not documents:
             documents = retrieve_rag_documents(
                 query=last_query,
@@ -433,7 +414,7 @@
                 match_threshold=params["relaxed_threshold"],
             )
             documents = cohere_rerank(last_query, documents)
-        # Keyword fallback when vector retrieval yields nothing
+        
         if not documents:
             kw_docs = retrieve_rag_documents_keyword_fallback(
                 query=last_query,
@@ -447,7 +428,7 @@
                     limit=params["relaxed_count"],
                 )
             documents = kw_docs
-        # Telemetry: average similarity and request metrics
+        
         if documents:
             avg_sim = sum([d.get("similarity", 0) or 0 for d in documents]) / max(len(documents), 1)
         else:
@@ -460,13 +441,11 @@
             int((time.time() - _t0) * 1000),
         )
         
-        # Build context
         context = "\n\n".join([
             f"Source {i+1}:\nClass: {doc.get('class_name', 'N/A')}\n{doc.get('content', '')}"
             for i, doc in enumerate(documents)
         ]) if documents else "No relevant course materials found."
 
-        # System prompt
         personas = {
             "study": "You are a study buddy helping review material...",
             "professor": "You are an experienced professor teaching...",
@@ -482,8 +461,6 @@
                 "- Be conversational but accurate"
             )
         else:
-            # When no materials are found, answer helpfully from general knowledge
-            # while being transparent about the limitation.
             rules = (
                 "- No course materials were found for this query.\n"
                 "- Answer based on your general knowledge and reasoning.\n"
@@ -499,14 +476,11 @@
 RULES:
 {rules}"""
         
-        # Prepare messages in Gemini-friendly format
-        # Use system_instruction for the system prompt, and map chat roles to Gemini roles.
         def _to_genai_contents(chat_messages: List[Dict[str, str]]):
             contents: List[Dict[str, object]] = []
             for m in chat_messages:
                 role_raw = (m.get("role") or "").lower()
                 if role_raw == "system":
-                    # We pass system prompts via system_instruction, so skip here
                     continue
                 role = "user" if role_raw == "user" else "model" if role_raw == "assistant" else "user"
                 contents.append({
@@ -514,15 +488,13 @@
                     "parts": [{"text": m.get("content", "")}],
                 })
             return contents
-        # Strip non-AI fields (like sources) before forwarding to Gemini
+        
         clean_messages: List[Dict[str, str]] = [
             {"role": m.role, "content": m.content} for m in payload.messages
         ]
         genai_contents = _to_genai_contents(clean_messages)
         
-        # Stream response
         async def generate():
-            # Send sources first (possibly empty list)
             sources_payload = {
                 "sources": [
                     {
@@ -546,7 +518,6 @@
                 )
             yield f"data: {json.dumps(sources_payload)}\n\n"
             
-            # Stream AI response
             if _GENAI_CLIENT is None:
                 raise RuntimeError("Gemini client is not initialized. Check GEMINI_API_KEY.")
 
@@ -567,7 +538,6 @@
                         }
                         yield f"data: {json.dumps(data)}\n\n"
             except Exception as stream_err:
-                # Emit an error payload to the client before closing
                 err_payload = {"error": str(stream_err)}
                 yield f"data: {json.dumps(err_payload)}\n\n"
             
