from fastapi import FastAPI, HTTPException, Depends, Security, Request
from fastapi.responses import StreamingResponse
from fastapi.middleware.cors import CORSMiddleware
from fastapi.security import APIKeyHeader
from slowapi import Limiter, _rate_limit_exceeded_handler
from slowapi.util import get_remote_address
from slowapi.errors import RateLimitExceeded
from pydantic import BaseModel
from src.shared.utils import EMBEDDING_MODEL_NAME, cohere_rerank, retrieve_rag_documents, _get_supabase_client
import google.generativeai as genai
import os
import json
from datetime import datetime
from typing import List, Dict, Optional
from datetime import datetime

# --- Rate Limiter Setup ---
limiter = Limiter(key_func=get_remote_address)

app = FastAPI()
app.state.limiter = limiter
app.add_exception_handler(RateLimitExceeded, _rate_limit_exceeded_handler)

# --- CORS Setup (Robust, Environment-based) ---
# Get Lovable frontend URL from environment
allowed_origins_env = os.getenv("ALLOWED_ORIGINS", "")
allowed_origins = [o.strip() for o in allowed_origins_env.split(",") if o.strip()]

# Add Lovable preview URLs pattern if needed
if not allowed_origins:
    # Fallback for development
    allowed_origins = ["http://localhost:3000", "http://localhost:5173"]

app.add_middleware(
    CORSMiddleware,
    allow_origins=allowed_origins,
    allow_credentials=True,
    allow_methods=["*"],
    allow_headers=["x-api-key", "content-type", "authorization"],
)

# --- Initialize clients ---
# Uses GEMINI_API_KEY environment variable
genai.configure(api_key=os.getenv("GEMINI_API_KEY"))
model = genai.GenerativeModel("gemini-2.5-flash")

# Optional Supabase client for health checks
try:
    from src.shared.utils import _get_supabase_client
except Exception:
    _get_supabase_client = None  # type: ignore

supabase = None
if _get_supabase_client is not None:
    try:
        supabase = _get_supabase_client()
    except Exception:
        supabase = None

# IMPORTANT: Keep this aligned with src/refinery/embedding.py
EMBEDDING_MODEL = EMBEDDING_MODEL_NAME

# --- API Key Authentication Setup ---
api_key_header = APIKeyHeader(name="x-api-key", auto_error=True)

def get_api_key(api_key: str = Security(api_key_header)) -> str:
    expected = os.getenv("SECRET_API_KEY")
    if not expected:
        # Service misconfiguration; reject until configured
        raise HTTPException(status_code=500, detail="API key not configured")
    if api_key != expected:
        # Use 403 Forbidden since the key is likely just wrong
        raise HTTPException(status_code=403, detail="Invalid API key")
    return api_key

class ChatRequest(BaseModel):
    messages: List[Dict[str, str]]
    selectedClass: Optional[str] = None
    persona: str = "balanced"

class RAGRequest(BaseModel):
    query: str
    selectedClass: Optional[str] = None

@app.get("/")
async def health_check():
    """Enhanced health check for Render monitoring"""
<<<<<<< HEAD
    # Check if supabase is available
    supabase_connected = False
    try:
        supabase = _get_supabase_client()
        supabase_connected = supabase is not None
    except Exception:
        supabase_connected = False
    
=======
>>>>>>> 5f42863e
    return {
        "status": "healthy",
        "service": "AI Tutor API",
        "version": "1.0.0-beta",
        "timestamp": datetime.now().isoformat(),
<<<<<<< HEAD
        "supabase_connected": supabase_connected,
        "model_loaded": model is not None
=======
        "supabase_connected": supabase is not None,
        "model_loaded": model is not None,
>>>>>>> 5f42863e
    }

@app.get("/health")
async def health():
    """Dedicated health endpoint for uptime monitoring"""
    return {"status": "ok"}

@app.post("/api/rag-search")
async def rag_search(payload: RAGRequest, api_key: str = Depends(get_api_key)):
    try:
        # Standardized retrieval via shared utility (Supabase RPC + Gemini embeddings)
        documents = retrieve_rag_documents(
            query=payload.query,
            selected_class=payload.selectedClass,
            match_count=5,
            match_threshold=0.7,
        )
        # Re-ranking using the zero-cost RRF/MMR implementation
        documents = cohere_rerank(payload.query, documents)
        return {"documents": documents}
    except Exception as e:
        raise HTTPException(status_code=500, detail=str(e))

@app.post("/api/chat")
@limiter.limit("10/minute")
async def chat_stream(request: Request, payload: ChatRequest, api_key: str = Depends(get_api_key)):
    try:
        # Get RAG context
        user_messages = [m for m in payload.messages if m.get("role") == "user"]
        last_query = user_messages[-1]["content"] if user_messages else ""

        # Retrieve documents directly
        documents = retrieve_rag_documents(
            query=last_query,
            selected_class=payload.selectedClass,
            match_count=5,
            match_threshold=0.7,
        )
        # Re-ranking using the zero-cost RRF/MMR implementation
        documents = cohere_rerank(last_query, documents)
        
        # Build context
        context = "\n\n".join([
            f"Source {i+1}:\nClass: {doc.get('class_name', 'N/A')}\n{doc.get('content', '')}"
            for i, doc in enumerate(documents)
        ]) if documents else "No relevant course materials found."
        
        # System prompt
        personas = {
            "study": "You are a study buddy helping review material...",
            "professor": "You are an experienced professor teaching...",
            "socratic": "You use the Socratic method...",
            "balanced": "You are a balanced tutor..."
        }
        
        system_prompt = f"""{personas.get(payload.persona, personas['balanced'])}

COURSE MATERIALS:
{context}

RULES:
- ONLY use information from the provided course materials
- If information is not in the materials, say so
- Cite sources when referencing specific content
- Be conversational but accurate"""
        
        # Prepare messages
        messages = [{"role": "system", "content": system_prompt}]
        for msg in payload.messages:
            messages.append({"role": msg["role"], "content": msg["content"]})
        
        # Stream response
        async def generate():
            # Send sources first
            if documents:
                sources_data = {
                    "sources": [
                        {
                            "content": doc.get("content", ""),
                            "metadata": {
                                "class_name": doc.get("class_name"),
                                "section": doc.get("section"),
                                "title": doc.get("title"),
                                "url": doc.get("url")
                            },
                            "similarity": doc.get("similarity", 0)
                        }
                        for doc in documents
                    ]
                }
                yield f"data: {json.dumps(sources_data)}\n\n"
            
            # Stream AI response
            response = model.generate_content(
                [m["content"] for m in messages],
                stream=True
            )
            
            for chunk in response:
                if chunk.text:
                    data = {
                        "choices": [{
                            "delta": {"content": chunk.text}
                        }]
                    }
                    yield f"data: {json.dumps(data)}\n\n"
            
            yield "data: [DONE]\n\n"
        
        return StreamingResponse(generate(), media_type="text/event-stream")
        
    except Exception as e:
        raise HTTPException(status_code=500, detail=str(e))<|MERGE_RESOLUTION|>--- conflicted
+++ resolved
@@ -6,13 +6,12 @@
 from slowapi.util import get_remote_address
 from slowapi.errors import RateLimitExceeded
 from pydantic import BaseModel
-from src.shared.utils import EMBEDDING_MODEL_NAME, cohere_rerank, retrieve_rag_documents, _get_supabase_client
+from src.shared.utils import EMBEDDING_MODEL_NAME, cohere_rerank, retrieve_rag_documents
 import google.generativeai as genai
 import os
 import json
 from datetime import datetime
 from typing import List, Dict, Optional
-from datetime import datetime
 
 # --- Rate Limiter Setup ---
 limiter = Limiter(key_func=get_remote_address)
@@ -45,17 +44,12 @@
 model = genai.GenerativeModel("gemini-2.5-flash")
 
 # Optional Supabase client for health checks
+supabase = None
 try:
     from src.shared.utils import _get_supabase_client
+    supabase = _get_supabase_client()
 except Exception:
-    _get_supabase_client = None  # type: ignore
-
-supabase = None
-if _get_supabase_client is not None:
-    try:
-        supabase = _get_supabase_client()
-    except Exception:
-        supabase = None
+    supabase = None
 
 # IMPORTANT: Keep this aligned with src/refinery/embedding.py
 EMBEDDING_MODEL = EMBEDDING_MODEL_NAME
@@ -85,29 +79,18 @@
 @app.get("/")
 async def health_check():
     """Enhanced health check for Render monitoring"""
-<<<<<<< HEAD
-    # Check if supabase is available
-    supabase_connected = False
-    try:
-        supabase = _get_supabase_client()
-        supabase_connected = supabase is not None
-    except Exception:
-        supabase_connected = False
-    
-=======
->>>>>>> 5f42863e
     return {
         "status": "healthy",
         "service": "AI Tutor API",
         "version": "1.0.0-beta",
         "timestamp": datetime.now().isoformat(),
-<<<<<<< HEAD
-        "supabase_connected": supabase_connected,
-        "model_loaded": model is not None
-=======
         "supabase_connected": supabase is not None,
         "model_loaded": model is not None,
->>>>>>> 5f42863e
+        "endpoints": {
+            "chat": "/api/chat",
+            "rag_search": "/api/rag-search",
+            "health": "/health"
+        }
     }
 
 @app.get("/health")
