--- conflicted
+++ resolved
@@ -30,11 +30,7 @@
       - key: PYTHON_VERSION
         value: 3.11
       - key: EMBEDDING_MODEL_NAME
-<<<<<<< HEAD
-        value: text-embedding-004  # switch to mistral-embed when LLM_PROVIDER=mistral
-=======
         value: mistral-embed
->>>>>>> 742b71d7
       - key: COACH_PASSWORD
         sync: false
     healthCheckPath: /health
