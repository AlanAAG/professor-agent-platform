# src/app/rag_core.py

import os
import json
import re # Needed for parsing topic list
from pathlib import Path
from typing import Dict, List, Optional, Tuple, Union
from dotenv import load_dotenv
<<<<<<< HEAD
from langchain_google_genai import ChatGoogleGenerativeAI
=======
>>>>>>> 742b71d7
from langchain_mistralai.chat_models import ChatMistralAI
from langchain_core.prompts import ChatPromptTemplate
from langchain_core.output_parsers import StrOutputParser
from langchain_core.documents import Document # For type hinting
from langchain_core.messages import HumanMessage, AIMessage # Added message types
import logging
from src.shared.utils import (
    cohere_rerank,
    EMBEDDING_MODEL_NAME,
    retrieve_rag_documents,
    retrieve_rag_documents_keyword_fallback,
    _to_langchain_documents,
)
from src.shared.provider_config import (
    get_chat_model_name,
    get_llm_provider,
    get_mistral_api_key,
    get_mistral_base_url,
    is_mistral,
)

try:  # pragma: no cover - defensive import
    from src.harvester.config import COURSE_MAP, LEGACY_COURSE_MAP
except Exception:  # pragma: no cover - fallback when config import fails
    COURSE_MAP = {}
    LEGACY_COURSE_MAP = {}

# --- Setup Logging ---
# Configure logging for better tracking and debugging
logging.basicConfig(level=logging.INFO, format='%(asctime)s - %(levelname)s - %(module)s - %(message)s')

# --- Load Environment Variables ---
# Loads variables from .env file for local development
load_dotenv()

LLM_PROVIDER = get_llm_provider()
CHAT_MODEL_NAME = get_chat_model_name()
MODEL_TEMPERATURE = float(os.environ.get("RAG_MODEL_TEMPERATURE", "0.5"))

# --- Load Professor Personas ---
PERSONA_FILE_PATH = Path(__file__).with_name("persona.json")


def _load_professor_personas() -> Dict[str, Dict[str, str]]:
    """Load professor personas from persona.json."""
    try:
        with PERSONA_FILE_PATH.open("r", encoding="utf-8") as persona_file:
            data = json.load(persona_file)
            if not isinstance(data, dict):
                logging.error("Persona file %s does not contain a dictionary. Found %s", PERSONA_FILE_PATH, type(data))
                return {}
            logging.info("Loaded %d professor personas from %s", len(data), PERSONA_FILE_PATH)
            return data
    except FileNotFoundError:
        logging.error("Persona file not found at %s", PERSONA_FILE_PATH)
    except json.JSONDecodeError as exc:
        logging.error("Failed to parse persona file %s: %s", PERSONA_FILE_PATH, exc)
    except Exception as exc:  # pragma: no cover - unexpected errors
        logging.error("Unexpected error loading personas from %s: %s", PERSONA_FILE_PATH, exc)
    return {}


PROFESSOR_PERSONAS: Dict[str, Dict[str, str]] = _load_professor_personas()
DEFAULT_PERSONA_KEY: str = (
    "Startup"
    if "Startup" in PROFESSOR_PERSONAS
    else next(iter(PROFESSOR_PERSONAS), "Startup")
)


def _get_fallback_persona() -> Dict[str, str]:
    """Return a safe default persona."""
    return PROFESSOR_PERSONAS.get(
        DEFAULT_PERSONA_KEY,
        {
            "professor_name": "Professor",
            "style_prompt": "Maintain an authoritative, actionable, and business-focused teaching style that prioritizes real-world implementation.",
        },
    )

# --- Initialize LLM (using LangChain for consistency) ---
llm = None
try:
<<<<<<< HEAD
    if is_mistral():
        mistral_api_key = get_mistral_api_key()
        if not mistral_api_key:
            raise ValueError("Mistral API key not configured. Set MISTRAL_API_KEY or GEMINI_API_KEY with a Mistral key.")
        llm = ChatMistralAI(
            model=CHAT_MODEL_NAME,
            api_key=mistral_api_key,
            endpoint=get_mistral_base_url(),
            temperature=MODEL_TEMPERATURE,
        )
        logging.info("RAG Core: Mistral model initialized.")
    else:
        gemini_api_key = os.environ.get("GEMINI_API_KEY")
        if not gemini_api_key:
            raise ValueError("GEMINI_API_KEY not found in environment variables.")

        llm = ChatGoogleGenerativeAI(
            model=CHAT_MODEL_NAME,
            google_api_key=gemini_api_key,
            convert_system_message_to_human=True,
            temperature=MODEL_TEMPERATURE,
        )
        logging.info("RAG Core: Gemini model initialized.")
except Exception as e:
    logging.error(f"RAG Core: Error initializing {LLM_PROVIDER} model: {e}")
    llm = None
=======
    mistral_api_key = os.environ.get("MISTRAL_API_KEY")
    if not mistral_api_key:
        raise ValueError("MISTRAL_API_KEY not found in environment variables.")

    # Initialize the Mistral model via LangChain
    llm = ChatMistralAI(
        model=os.environ.get("MISTRAL_MODEL_NAME", "mistral-large-latest"),
        api_key=mistral_api_key,
        temperature=0.5,  # Lower temperature for more factual, less creative responses
    )
    logging.info("RAG Core: Mistral model initialized.")
except Exception as e:
    logging.error(f"RAG Core: Error initializing Mistral model: {e}")
>>>>>>> 742b71d7

# --- Constants ---
INITIAL_RETRIEVAL_K = 20 # Number of chunks to fetch initially from vector store
RELAXED_RETRIEVAL_K = int(os.environ.get("RAG_RELAXED_MATCH_COUNT", INITIAL_RETRIEVAL_K * 2))
FINAL_CONTEXT_K = 7    # Number of chunks to send to LLM after re-ranking (for specific questions)
MAP_REDUCE_RETRIEVAL_K = 10 # Number of chunks to retrieve per topic in Map step
CLASS_HINT_SCORE_BONUS = 8  # Additional score applied when a class hint is present
REDIRECT_MIN_SCORE = 9  # Minimum raw keyword score to trigger a redirect to another course
STRICT_MATCH_THRESHOLD = float(os.environ.get("RAG_STRICT_MATCH_THRESHOLD", "0.55"))
RELAXED_MATCH_THRESHOLD = float(os.environ.get("RAG_RELAXED_MATCH_THRESHOLD", "0.35"))
KEYWORD_FALLBACK_LIMIT = max(
    FINAL_CONTEXT_K * 2,
    RELAXED_RETRIEVAL_K,
    12,
)

SUBJECT_KEYWORDS: Dict[str, List[str]] = {
    "AIML": ["ai", "artificial intelligence", "machine learning", "ml", "copilot", "azure", "power bi", "dynamics 365"],
    "Excel": ["excel", "spreadsheet", "worksheet", "pivot table", "vlookup", "xlookup", "formula", "cell reference"],
    "Statistics": ["statistics", "probability", "distribution", "variance", "hypothesis", "regression", "confidence interval", "law of large numbers"],
    "Calculus": ["calculus", "derivative", "integral", "differential", "limit", "gradient", "series"],
    "Dropshipping": ["dropshipping", "drop shipping", "e-commerce", "ecommerce", "online store", "shopify", "fulfillment", "d2c", "digital product"],
    "PublicSpeaking": ["public speaking", "speech", "presentation", "stage fright", "pitch", "storytelling", "voice"],
    "Startup": ["startup", "entrepreneur", "entrepreneurship", "innovation", "family business", "incubator", "venture", "business model", "design thinking"],
    "Networking": ["networking", "referral", "relationship marketing", "word of mouth", "leads", "connections", "business networking"],
    "OOP": ["object oriented", "o.o.p", "encapsulation", "inheritance", "polymorphism", "software design", "class diagram"],
    "MarketAnalysis": ["market analysis", "economic", "international trade", "manufacturing", "policy", "valuation of services", "export", "competitiveness", "economics", "trade policy", "service absorption", "international competitiveness", "elasticity", "price elasticity", "elasticity of demand"],
    "MarketGaps": ["market gap", "market gaps", "unmet need", "white space", "positioning", "differentiation", "competitive gap"],
    "MetaMarketing": ["meta marketing", "personalization", "pricing strategy", "promotions", "ai-driven pricing", "consumer brand", "voucher", "loyalty"],
    "CRO": ["cro", "conversion rate", "optimization", "landing page", "a/b test", "funnel", "checkout"],
    "FinanceBasics": [
        "finance",
        "valuation",
        "npv",
        "cash flow",
        "cashflow",
        "investment",
        "capital markets",
        "fundraising",
        "financial model",
        "discounted cash",
        "income statement",
        "profit and loss",
        "profit",
        "profitability",
        "profit margin",
        "profit formula",
        "formula for profit",
        "financial terminology",
        "basic financial terminology",
        "p&l",
        "balance sheet",
        "cash flow statement",
        "financial statement",
        "financial reporting",
        "general ledger",
    ],
    "HowToDecodeGlobalTrendsAndNavigateEconomicTransformations": ["global trend", "economic transformation", "monetary", "blockchain", "cryptocurrency", "systemic risk", "policy", "regulation", "macro"],
}


def _build_display_name_map() -> Dict[str, str]:
    """Create a mapping from nickname subjects to their full course names."""
    mapping: Dict[str, str] = {}
    for code, legacy_meta in LEGACY_COURSE_MAP.items():
        nickname = (legacy_meta or {}).get("name")
        if not nickname:
            continue
        course_meta = COURSE_MAP.get(code, {})
        full_name = (
            course_meta.get("full_name")
            or course_meta.get("name")
            or nickname
        )
        # Preserve the first encountered mapping to avoid accidental overwrites.
        mapping.setdefault(nickname, full_name)
    return mapping


COURSE_DISPLAY_NAME_MAP: Dict[str, str] = _build_display_name_map()


def get_course_display_name(subject: Optional[str]) -> str:
    """Return a human-readable course name for a given subject nickname."""
    if not subject:
        return ""
    return COURSE_DISPLAY_NAME_MAP.get(subject, subject)


def classify_subject(
    query: str,
    class_hint: Optional[str] = None,
    *,
    return_scores: bool = False,
) -> Union[str, Tuple[str, Dict[str, int], Dict[str, int]]]:
    """
    Analyze the user's query and return the most relevant professor persona key.
    Performs keyword scoring across predefined subject keywords and persona names.
    """
    if not query:
        if class_hint and class_hint in PROFESSOR_PERSONAS:
            return class_hint
        return DEFAULT_PERSONA_KEY

    lowered_query = query.lower()
    keyword_scores: Dict[str, int] = {}

    for subject, keywords in SUBJECT_KEYWORDS.items():
        for keyword in keywords:
            if keyword and keyword in lowered_query:
                keyword_scores[subject] = keyword_scores.get(subject, 0) + len(keyword)

    boosted_scores: Dict[str, int] = dict(keyword_scores)

    for subject in PROFESSOR_PERSONAS.keys():
        normalized_subject = subject.lower()
        if normalized_subject and normalized_subject in lowered_query:
            keyword_scores[subject] = keyword_scores.get(subject, 0) + len(normalized_subject)
            boosted_scores[subject] = boosted_scores.get(subject, 0) + len(normalized_subject)

    if class_hint and class_hint in PROFESSOR_PERSONAS:
        boosted_scores[class_hint] = boosted_scores.get(class_hint, 0) + CLASS_HINT_SCORE_BONUS

    def _finalize(subject: str) -> Union[str, Tuple[str, Dict[str, int], Dict[str, int]]]:
        if return_scores:
            return subject, boosted_scores, keyword_scores
        return subject

    if boosted_scores:
        selected_subject = max(boosted_scores, key=boosted_scores.get)
        logging.info(
            "Classified query into subject '%s' with boosted score %s (keyword score %s)",
            selected_subject,
            boosted_scores[selected_subject],
            keyword_scores.get(selected_subject, 0),
        )
        return _finalize(selected_subject)

    if class_hint and class_hint in PROFESSOR_PERSONAS:
        logging.info("No keyword match found; using provided class hint '%s'.", class_hint)
        boosted_scores[class_hint] = boosted_scores.get(class_hint, 0) + CLASS_HINT_SCORE_BONUS
        return _finalize(class_hint)

    logging.info("No keyword match found; defaulting to '%s'.", DEFAULT_PERSONA_KEY)
    return _finalize(DEFAULT_PERSONA_KEY)


def _select_active_subject(class_hint: Optional[str], classified_subject: Optional[str]) -> str:
    """
    Choose the subject whose materials must be used to answer the current question.
    Preference order:
    1. Explicit class hint (current course) when valid.
    2. Classified subject when it has a persona.
    3. Default persona key.
    4. First available persona key (if default missing).
    """
    if class_hint and class_hint in PROFESSOR_PERSONAS:
        return class_hint

    if classified_subject and classified_subject in PROFESSOR_PERSONAS:
        return classified_subject

    if DEFAULT_PERSONA_KEY in PROFESSOR_PERSONAS:
        return DEFAULT_PERSONA_KEY

    return next(iter(PROFESSOR_PERSONAS), DEFAULT_PERSONA_KEY)


def _build_redirection_message(
    *,
    active_subject: str,
    target_subject: Optional[str],
) -> Optional[str]:
    """Format the polite redirection message when no context is available."""
    if not target_subject or target_subject not in PROFESSOR_PERSONAS:
        return None

    referred_professor = PROFESSOR_PERSONAS[target_subject].get("professor_name", "the relevant professor")
    course_display_name = get_course_display_name(target_subject) or target_subject
    course_reference = f"\"{course_display_name}\"" if course_display_name != target_subject else course_display_name
    message = f"That question belongs to the {course_reference} course. You should ask {referred_professor} for that."

    if active_subject == "MarketGaps":
        return _enforce_market_gaps_voice(message)

    return message


def _maybe_redirect_for_irrelevant_query(
    *,
    active_subject: str,
    classified_subject: Optional[str],
    subject_scores: Dict[str, int],
    raw_subject_scores: Dict[str, int],
    class_hint: Optional[str],
) -> Optional[str]:
    """
    Decide whether a query should redirect to another course because no context was found
    for the active subject and another subject has a strong signal.
    """
    if not classified_subject or classified_subject == active_subject:
        return None

    if class_hint and class_hint == active_subject:
        logging.info(
            "   Retaining student in hinted class '%s' despite classification toward '%s'.",
            class_hint,
            classified_subject,
        )
        # Continue evaluating using raw scores to determine if a redirect is truly necessary.

    active_keyword_score = raw_subject_scores.get(active_subject, 0)
    alt_keyword_score = raw_subject_scores.get(classified_subject, 0)

    if alt_keyword_score < REDIRECT_MIN_SCORE:
        return None

    if active_keyword_score > 0:
        return None

    return _build_redirection_message(active_subject=active_subject, target_subject=classified_subject)

# --- Helper Functions: Build Prompts (for standard RAG) ---
def _build_system_prompt(persona: Dict[str, str]) -> str:
    """Compose the canonical system prompt section for the active persona."""
    name = persona.get("professor_name", "Professor")
    style_prompt = persona.get(
        "style_prompt",
        "Maintain an authoritative, actionable, and business-focused teaching style that prioritizes real-world implementation.",
    )
    base_rules = (
        "You are an authoritative professor and must answer all subject-related questions with 100% confidence. "
        "DO NOT use disclaimers like \"I don't have the course materials\" or \"I'll answer based on my general knowledge.\" "
        "Your primary goal is to provide actionable, strategic advice for students building real businesses, focusing on practical implementation, "
        "value-creation, and real-world impact relevant to their chosen field of study."
    )
    formatting_rules = (
        "Formatting rules: Respond in plain text sentences without markdown headings, bullet points, or emphasis. "
        "Only use special formatting when it is strictly required for equations."
    )
    brevity_rules = (
        "Brevity rules: Default to a single short paragraph of no more than five sentences unless the student explicitly asks for detailed steps, lists, or a study guide."
    )
    system_prompt = (
        f"{base_rules}\nYour name is {name}. Follow this style guide: {style_prompt}\n{formatting_rules}\n{brevity_rules}"
    )
    return system_prompt


def _format_context_section(
    context_docs: List[Document],
    chat_history: List[Dict[str, str]],
    persona_name: str,
) -> str:
    """Assemble retrieved context and recent history into a single string."""
    context_segments: List[str] = []

    if chat_history:
        history_lines = ["Previous conversation (most recent first):"]
        for message in chat_history[-6:]:
            role = "Student" if message.get("role") == "user" else persona_name or "Professor"
            history_lines.append(f"{role}: {message.get('content', '')}")
        context_segments.append("\n".join(history_lines))

    if context_docs:
        for i, doc in enumerate(context_docs, start=1):
            chunk_lines = [f"Context Chunk {i}:"]
            chunk_lines.append(doc.page_content)

            links = doc.metadata.get("links") if isinstance(doc.metadata, dict) else None
            if links:
                chunk_lines.append("Relevant Links:")
                chunk_lines.extend(f"- {link}" for link in links)

            context_segments.append("\n".join(chunk_lines))
    else:
        context_segments.append(
            "Context Retrieval Note: No indexed course excerpts were pulled for this query. Draw on your expertise and persona directives to answer decisively."
        )

    return "\n\n".join(segment.strip() for segment in context_segments if segment).strip()


def _build_rag_prompt(
    question: str,
    context_docs: List[Document],
    persona: Dict[str, str],
    subject: str,
    chat_history: List[Dict[str, str]],
) -> str:
    """Build the final prompt with system rules, retrieved context, and the student's question."""

    system_prompt = _build_system_prompt(persona)
    persona_name = persona.get("professor_name", "Professor")
    context_block = _format_context_section(context_docs, chat_history, persona_name)

    prompt = (
        f"{system_prompt}\n\n"
        f"Strict course adherence rules:\n"
        f"- Use only the materials, terminology, formulas, and methodologies from the '{subject}' course when answering.\n"
        "- If the student's question overlaps with other courses, still answer from the perspective of the current course and do not mention other courses in your response.\n"
        "- Redirect to another course only if no relevant information exists within the current course context and you are explicitly instructed to do so.\n\n"
        f"Retrieved context for subject '{subject}':\n{context_block}\n\n"
        f"User question:\n{question}\n\n"
        f"Respond as {persona_name}, delivering decisive, implementation-ready guidance grounded in the context. "
        "If the context does not contain the answer, rely on your expertise to give practical business direction without hesitation, while staying within the scope of the current course. "
        "Keep the response in plain text sentences without markdown headings, bullet lists, or emphasis unless an equation requires special formatting. "
        "Aim for no more than five concise sentences unless the student explicitly requests detailed steps, lists, or a study guide."
    )
    return prompt.strip()

# Additional helper functions
def _enforce_market_gaps_voice(answer: str) -> str:
    """Ensure MarketGaps persona responses strictly follow its stylistic rules."""
    content = (answer or "").strip()
    if not content:
        content = "Here is how we attack the market white space with precision and keep competitors on the back foot."

    # Replace direct second-person references with "Boss"
    content = re.sub(r"\byou\b", "Boss", content, flags=re.IGNORECASE)

    if "boss" not in content.lower():
        content = f"{content} Boss"

    # Ensure the response opens with multiple affirmations using "Okay"
    if not content.lower().startswith("okay"):
        content = f"Okay Boss, {content}"
    elif "boss" not in content.lower().split(",", 1)[0]:
        content = content.replace("Okay", "Okay Boss", 1)

    if content.lower().count("okay") < 2:
        content = f"Okay, {content}"

    max_words = 60
    words = content.split()
    if len(words) > max_words:
        content = " ".join(words[:max_words]).rstrip(", ")

    # Guarantee the closing question
    normalized = content.rstrip("?.! \n")
    final_response = f"{normalized}. Are you able to get it?"
    return final_response


# --- Re-ranking Function (Using zero-cost RRF/MMR utility) ---
def _rerank_documents(query: str, documents: list) -> list:
    """Re-ranks documents using shared utility for better relevance."""
    # The shared utility handles the logic and converts input/output types as needed.
    if not documents:
        logging.info("   No documents to re-rank.")
        return []
    # Note: cohere_rerank now calls the RRF/MMR logic
    reranked = cohere_rerank(query, documents)
    return reranked


def _retrieve_documents_with_backoff(
    query: str,
    subject: str,
) -> List[dict]:
    """
    Retrieve documents using progressively more permissive strategies:
    1. Strict vector similarity.
    2. Relaxed vector similarity with higher recall.
    3. Keyword fallback directly against Supabase.
    """
    attempts = (
        ("strict", INITIAL_RETRIEVAL_K, STRICT_MATCH_THRESHOLD),
        ("relaxed", RELAXED_RETRIEVAL_K, RELAXED_MATCH_THRESHOLD),
    )

    for label, match_count, threshold in attempts:
        if match_count <= 0:
            continue
        try:
            docs = retrieve_rag_documents(
                query=query,
                selected_class=subject,
                match_count=match_count,
                match_threshold=threshold,
            )
        except Exception as exc:
            logging.error(
                "   %s retrieval attempt failed for subject '%s': %s",
                label.capitalize(),
                subject,
                exc,
            )
            continue

        if docs:
            logging.info(
                "   %s vector retrieval returned %s chunks for '%s' (threshold=%.2f).",
                label.capitalize(),
                len(docs),
                subject,
                threshold,
            )
            return docs

        logging.info(
            "   %s vector retrieval returned 0 chunks for '%s' (threshold=%.2f).",
            label.capitalize(),
            subject,
            threshold,
        )

    try:
        keyword_docs = retrieve_rag_documents_keyword_fallback(
            query=query,
            selected_class=subject,
            limit=KEYWORD_FALLBACK_LIMIT,
        )
    except Exception as exc:
        logging.error(
            "   Keyword fallback retrieval failed for '%s': %s",
            subject,
            exc,
        )
        keyword_docs = []

    if keyword_docs:
        logging.info(
            "   Keyword fallback retrieval returned %s chunks for '%s'.",
            len(keyword_docs),
            subject,
        )
    else:
        logging.warning(
            "   Keyword fallback retrieval returned no results for '%s'.",
            subject,
        )
    return keyword_docs

# --- Function to Identify Topics using LLM ---
def _identify_topics_with_llm(context_text: str, subject: str) -> list[str]:
    """Uses an LLM to extract key topics or themes from general course materials."""
    logging.info("   Attempting to identify topics using LLM from general materials...")
    if not llm or not context_text:
        logging.warning("   LLM or context text missing for topic identification.")
        return []

    topic_prompt = f"""
Analyze the following collection of course materials (excerpts from lectures, readings, etc.) for the class '{subject}'.
Identify the main topics or recurring themes covered. List them clearly as a numbered list, with each topic on a new line, starting from 1. Be concise and capture the core subject of each topic.

Course Materials (excerpts):
---
{context_text}
---

Main Topics (numbered list):
"""
    try:
        # Simple LangChain chain for the LLM call
        chain = ChatPromptTemplate.from_template("{prompt_text}") | llm | StrOutputParser()
        response = chain.invoke({"prompt_text": topic_prompt})

        # Parse the numbered list from the LLM response using regex
        topics = re.findall(r"^\s*\d+\.\s*(.+)", response, re.MULTILINE)
        topics = [topic.strip() for topic in topics if topic.strip()] # Clean whitespace

        if topics:
            logging.info(f"   LLM identified {len(topics)} topics: {topics}")
            return topics
        else:
            logging.warning("   LLM did not return topics in the expected numbered list format.")
            return [] # Return empty list if parsing fails
    except Exception as e:
        logging.error(f"   Error during LLM topic identification: {e}")
        return []

# --- Function for Map-Reduce ---
def _handle_map_reduce_query(
    question: str,
    subject: str,
    persona: Dict[str, str],
    chat_history: List[Dict[str, str]],
) -> str:
    """Handle broad queries (e.g., study guides) using Map-Reduce without requiring a dedicated syllabus."""
    logging.info("   Intent: Map-Reduce Query (Study Guide / Broad Summary)")
    persona_name = persona.get("professor_name", "Professor")
    system_prompt = _build_system_prompt(persona)
    topics = []
    try:
        # --- 1. Retrieve General Course Materials for Topic Identification ---
        logging.info("   Retrieving general course materials for topic identification...")

        broad_query = f"Overall course content and key concepts for {subject}"
        # Retrieve raw dicts directly for the topic identification step
        general_docs_raw = retrieve_rag_documents(
            query=broad_query,
            selected_class=subject,
            match_count=30,
        )
        # Convert to LangChain documents for easier text processing
        general_docs = _to_langchain_documents(general_docs_raw)

        # If no general materials found, fallback to a broad summary flow
        if not general_docs:
            logging.warning("   No general course materials found. Falling back to broad summary.")
            initial_docs_raw = retrieve_rag_documents(
                query=question,  # Use original question for broad retrieval
                selected_class=subject,
                match_count=INITIAL_RETRIEVAL_K * 2,
            )
            reranked_fallback_docs_raw = _rerank_documents(question, initial_docs_raw)
            final_context_docs = _to_langchain_documents(reranked_fallback_docs_raw[:FINAL_CONTEXT_K * 2])
            
            if not final_context_docs:
                return "I couldn't find any relevant information to summarize."

            context_block = _format_context_section(final_context_docs, chat_history, persona_name)
            fallback_prompt = (
                f"{system_prompt}\n\n"
                f"Retrieved context for subject '{subject}':\n{context_block}\n\n"
                f"User question:\n{question}\n\n"
                f"Respond as {persona_name}, delivering a structured, actionable study guide that synthesizes these materials into strategic, real-world guidance. "
                "Keep the response in plain text sentences without markdown headings, bullet lists, or emphasis unless an equation requires special formatting. "
                "Aim for no more than five concise sentences unless the student explicitly requests detailed steps, lists, or a study guide."
            )
            chain = ChatPromptTemplate.from_template("{fallback_prompt_text}") | llm | StrOutputParser()
            final_summary = chain.invoke({"fallback_prompt_text": fallback_prompt})
            return final_summary.strip()

        # Combine general materials text into a single context
        context_for_topics = "\n\n".join([doc.page_content for doc in general_docs])

        # --- 2. Identify Topics using LLM from general context ---
        topics = _identify_topics_with_llm(context_for_topics, subject)

        if not topics:
            logging.warning("   LLM topic identification returned no topics. Falling back to broad summary.")
            initial_docs_raw = retrieve_rag_documents(
                query=question,
                selected_class=subject,
                match_count=INITIAL_RETRIEVAL_K * 2,
            )
            reranked_fallback_docs_raw = _rerank_documents(question, initial_docs_raw)
            final_context_docs = _to_langchain_documents(reranked_fallback_docs_raw[:FINAL_CONTEXT_K * 2])
            
            if not final_context_docs:
                return "I couldn't find any relevant information to summarize."

            context_block = _format_context_section(final_context_docs, chat_history, persona_name)
            fallback_prompt = (
                f"{system_prompt}\n\n"
                f"Retrieved context for subject '{subject}':\n{context_block}\n\n"
                f"User question:\n{question}\n\n"
                f"Respond as {persona_name}, delivering a structured, actionable study guide that synthesizes these materials into strategic, real-world guidance. "
                "Keep the response in plain text sentences without markdown headings, bullet lists, or emphasis unless an equation requires special formatting. "
                "Aim for no more than five concise sentences unless the student explicitly requests detailed steps, lists, or a study guide."
            )
            chain = ChatPromptTemplate.from_template("{fallback_prompt_text}") | llm | StrOutputParser()
            final_summary = chain.invoke({"fallback_prompt_text": fallback_prompt})
            return final_summary.strip()

    except Exception as e:
        logging.error(f"   Error retrieving materials or identifying topics: {e}")
        return f"Sorry, I encountered an error trying to structure the study guide: {e}"

    # --- 3. Map Step: Summarize each identified topic ---
    topic_summaries = []
    # Define LangChain chain for summarizing individual topics
    map_chain = ChatPromptTemplate.from_template(
        "Summarize the key points, concepts, definitions, and important examples related to the specific topic '{topic}' based *only* on the following context retrieved from {subject} course materials. "
        "Be concise yet thorough for this topic and respond using plain sentences without markdown headings, bullet lists, or emphasis.\n\n"
        "Context:\n{context}\n\n"
        "Plain summary for {topic}:"
    ) | llm | StrOutputParser()

    logging.info(f"   Starting Map step for {len(topics)} identified topics...")
    for i, topic_name in enumerate(topics):
        logging.info(f"      Mapping topic {i+1}/{len(topics)}: '{topic_name}'")
        try:
            # Retrieve chunks specifically relevant to this topic name (raw dicts)
            topic_docs_raw = retrieve_rag_documents(
                query=f"Detailed explanation, examples, formulas, and key concepts related to {topic_name} in {subject}",
                selected_class=subject,
                match_count=MAP_REDUCE_RETRIEVAL_K,
            )
            # Re-rank the retrieved docs for the topic summary for better focus
            reranked_topic_docs_raw = _rerank_documents(topic_name, topic_docs_raw)

            if not reranked_topic_docs_raw:
                logging.warning(f"      No relevant documents found for topic: '{topic_name}' after re-ranking. Skipping summary.")
                continue # Skip if no relevant docs found for this topic

            # Convert to LangChain Documents for token handling and page_content access
            reranked_topic_docs = _to_langchain_documents(reranked_topic_docs_raw)

            # Use a subset of re-ranked docs for context to manage token limits
            topic_context = "\n\n---\n\n".join([doc.page_content for doc in reranked_topic_docs[:max(5, MAP_REDUCE_RETRIEVAL_K // 2)]]) # Use top half or 5

            # Generate summary for the topic
            summary = map_chain.invoke({"topic": topic_name, "context": topic_context, "subject": subject})
            topic_summaries.append(f"{topic_name}: {summary.strip()}")
            logging.info(f"      Generated summary for topic {i+1}.")

        except Exception as e:
            logging.error(f"      Error summarizing topic '{topic_name}': {e}")
            topic_summaries.append(f"{topic_name}: [An error occurred while summarizing this topic.]")

    # --- 4. Reduce Step: Combine topic summaries ---
    if not topic_summaries:
        logging.warning("   Map step produced no valid summaries.")
        # Return message indicating failure
        return "I couldn't generate a study guide as no relevant topic summaries could be created from the materials."

    logging.info("   Starting Reduce step to combine topic summaries...")
    combined_summaries = "\n\n".join(topic_summaries) # Join summaries with double newline

    # Define prompt for the final combination step
    reduce_prompt = (
        f"{system_prompt}\n\n"
        f"Topic summaries derived from retrieved context for subject '{subject}':\n{combined_summaries}\n\n"
        f"User question:\n{question}\n\n"
        f"Respond as {persona_name}, merging the summaries into a cohesive, implementation-ready study guide. "
        "Base your answer strictly on the summaries, ensure a logical flow, and include an opening context sentence plus a decisive closing recommendation. "
        "Keep the response in plain text sentences without markdown headings, bullet lists, or emphasis unless an equation requires special formatting. "
        "Aim for no more than five concise sentences unless the student explicitly requests detailed steps, lists, or a study guide."
    )
    try:
        # Generate the final study guide
        reduce_chain = ChatPromptTemplate.from_template("{reduce_prompt_text}") | llm | StrOutputParser()
        final_answer = reduce_chain.invoke({"reduce_prompt_text": reduce_prompt})
        logging.info("   Reduce step complete.")
        # Return the final guide
        return final_answer.strip()
    except Exception as e:
        logging.error(f"   Error during Reduce step: {e}")
        # Return error message
        return f"Sorry, I could generate summaries for individual topics but failed to combine them into a final guide: {e}"


# --- Main RAG Function (Orchestrator) ---
def get_rag_response(
    question: str,
    chat_history: Optional[List[Dict[str, str]]] = None,
    class_hint: Optional[str] = None,
    persona_override: Optional[Dict[str, str]] = None,
) -> str:
    """
    Handle a user query by selecting the appropriate professor persona, assembling context,
    and generating an authoritative, business-focused answer.
    """
    if not llm:
        error_msg = "LLM model not initialized. Check configuration and API keys."
        logging.error(f"RAG Core: ERROR - {error_msg}")
        return error_msg

    chat_history = chat_history or []
    logging.info("RAG Core: Received query: '%s'", question)
    logging.info("   Chat history length: %s", len(chat_history))

    classification_result = classify_subject(question, class_hint, return_scores=True)
    if isinstance(classification_result, tuple):
        if len(classification_result) == 3:
            classified_subject, subject_scores, raw_subject_scores = classification_result
        else:
            classified_subject, subject_scores = classification_result
            raw_subject_scores = subject_scores
    else:
        classified_subject = classification_result
        subject_scores, raw_subject_scores = {}, {}
    logging.info("   Classified subject candidate: %s", classified_subject)

    active_subject = _select_active_subject(class_hint, classified_subject)

    persona = persona_override or PROFESSOR_PERSONAS.get(active_subject)
    if persona is None:
        logging.warning(
            "   Persona for subject '%s' not found; using fallback persona instructions.",
            active_subject,
        )
        persona = _get_fallback_persona()

    persona_name = persona.get("professor_name", "Professor")
    logging.info("   Active persona: %s (%s)", persona_name, active_subject)

    condensed_question = _condense_query_with_history(question, chat_history)

    map_reduce_keywords = [
        "summary",
        "overview",
        "study guide",
        "all topics",
        "whole course",
        "everything so far",
        "comprehensive review",
        "main points",
    ]
    is_map_reduce_request = any(keyword in question.lower() for keyword in map_reduce_keywords)

    if is_map_reduce_request:
        logging.info("   Routing to map-reduce flow.")
        answer = _handle_map_reduce_query(condensed_question, active_subject, persona, chat_history)
    else:
        logging.info("   Intent: Specific Question")
        final_context_docs: List[Document] = []
        try:
            initial_docs_raw = _retrieve_documents_with_backoff(
                condensed_question,
                active_subject,
            )
            logging.info(
                "   Retrieval pipeline returned %s raw chunks for '%s'.",
                len(initial_docs_raw),
                active_subject,
            )
            if not initial_docs_raw:
                redirect_message = _maybe_redirect_for_irrelevant_query(
                    active_subject=active_subject,
                    classified_subject=classified_subject,
                    subject_scores=subject_scores,
                    raw_subject_scores=raw_subject_scores,
                    class_hint=class_hint,
                )
                if redirect_message:
                    return redirect_message
                return (
                    "I couldn't find any documents related to your question in the current course materials. "
                    "Please try rephrasing or asking about a different concept within this course."
                )

            reranked_docs_raw = _rerank_documents(condensed_question, initial_docs_raw)
            final_context_docs = _to_langchain_documents(reranked_docs_raw[:FINAL_CONTEXT_K])

            if final_context_docs:
                logging.info("   Selected %s chunks for final context after re-ranking.", len(final_context_docs))
            else:
                logging.warning("   No relevant documents remained after re-ranking.")
                redirect_message = _maybe_redirect_for_irrelevant_query(
                    active_subject=active_subject,
                    classified_subject=classified_subject,
                    subject_scores=subject_scores,
                    raw_subject_scores=raw_subject_scores,
                    class_hint=class_hint,
                )
                if redirect_message:
                    return redirect_message
                return (
                    "I found some potential matches, but none were strong enough to answer that question from this course's perspective. "
                    "Could you try a different angle or rephrase the request using this course's terminology?"
                )

        except Exception as retrieval_error:
            logging.error("   Error during retrieval/re-ranking: %s", retrieval_error)
            return "Sorry, I encountered an error trying to find information for your question. Please try again later."

        final_prompt = _build_rag_prompt(question, final_context_docs, persona, active_subject, chat_history)

        try:
            logging.info("   Generating final answer with LLM...")
            chain = ChatPromptTemplate.from_template("{rag_prompt_text}") | llm | StrOutputParser()
            answer = chain.invoke({"rag_prompt_text": final_prompt}).strip()
            logging.info("   LLM generation complete.")
        except Exception as generation_error:
            logging.error("   Error during LLM generation: %s", generation_error)
            return "Sorry, I encountered an error while generating the response. Please try again later."

    if active_subject == "MarketGaps":
        answer = _enforce_market_gaps_voice(answer)

    return answer


# --- NEW: Query Condensing Function ---
def _condense_query_with_history(question: str, chat_history: list) -> str:
    """Uses LLM to rewrite the user's question into a standalone query based on history."""
    # Only condense if there's actual history and a configured LLM
    if not llm or not chat_history:
        return question # Return original question if no history or LLM problem

    logging.info("   Condensing query with chat history...")

    # Format history specifically for the condense prompt
    condense_history_str = ""
    for msg in chat_history[-4:]: # Use limited recent history (e.g., last 4 messages)
        role = "Human" if msg["role"] == "user" else "AI"
        condense_history_str += f'{role}: {msg["content"]}\n'

    # Prompt instructing the LLM to create a standalone question
    condense_prompt_template = f"""Given the following conversation history and a follow-up question, rephrase the follow-up question to be a standalone question that incorporates relevant context from the history. If the follow-up question is already standalone, return it as is.

Chat History:
{condense_history_str}
Follow Up Input: {question}
Standalone question:"""

    try:
        # Define and invoke the condensing chain
        chain = ChatPromptTemplate.from_template("{prompt_text}") | llm | StrOutputParser()
        standalone_question = chain.invoke({"prompt_text": condense_prompt_template})
        # Log original and condensed for debugging
        logging.info(f"   Original query: '{question}'")
        logging.info(f"   Condensed query: '{standalone_question.strip()}'")
        return standalone_question.strip()
    except Exception as e:
        logging.error(f"   Error during query condensing: {e}. Using original question.")
        return question # Fallback to original question on error


# --- Local Test Block ---
if __name__ == "__main__":
    logging.info("\n--- Running local test for rag_core.py ---")
    TEST_CLASS = "Statistics" 
    TEST_QUESTION = "What did the professor say about the law of large numbers?"

    # --- Dummy History for testing follow-up ---
    # test_chat_history = [
    #     {"role": "user", "content": "What is the law of large numbers?"},
    #     {"role": "assistant", "content": "The law of large numbers states that as you repeat an experiment many times, the average result will get closer to the expected value."}
    # ]
    test_chat_history = [] # Default to empty history

    try:
        if llm:
            answer = get_rag_response(
                TEST_QUESTION,
                chat_history=test_chat_history,
                class_hint=TEST_CLASS,
            )

            print("\n--- TEST RESULT ---")
            print("Answer:\n", answer)
        else:
            logging.error("RAG components not initialized. Cannot run test.")

    except Exception as e:
        logging.error(f"An unexpected error occurred during testing: {e}", exc_info=True)<|MERGE_RESOLUTION|>--- conflicted
+++ resolved
@@ -6,10 +6,6 @@
 from pathlib import Path
 from typing import Dict, List, Optional, Tuple, Union
 from dotenv import load_dotenv
-<<<<<<< HEAD
-from langchain_google_genai import ChatGoogleGenerativeAI
-=======
->>>>>>> 742b71d7
 from langchain_mistralai.chat_models import ChatMistralAI
 from langchain_core.prompts import ChatPromptTemplate
 from langchain_core.output_parsers import StrOutputParser
@@ -93,34 +89,6 @@
 # --- Initialize LLM (using LangChain for consistency) ---
 llm = None
 try:
-<<<<<<< HEAD
-    if is_mistral():
-        mistral_api_key = get_mistral_api_key()
-        if not mistral_api_key:
-            raise ValueError("Mistral API key not configured. Set MISTRAL_API_KEY or GEMINI_API_KEY with a Mistral key.")
-        llm = ChatMistralAI(
-            model=CHAT_MODEL_NAME,
-            api_key=mistral_api_key,
-            endpoint=get_mistral_base_url(),
-            temperature=MODEL_TEMPERATURE,
-        )
-        logging.info("RAG Core: Mistral model initialized.")
-    else:
-        gemini_api_key = os.environ.get("GEMINI_API_KEY")
-        if not gemini_api_key:
-            raise ValueError("GEMINI_API_KEY not found in environment variables.")
-
-        llm = ChatGoogleGenerativeAI(
-            model=CHAT_MODEL_NAME,
-            google_api_key=gemini_api_key,
-            convert_system_message_to_human=True,
-            temperature=MODEL_TEMPERATURE,
-        )
-        logging.info("RAG Core: Gemini model initialized.")
-except Exception as e:
-    logging.error(f"RAG Core: Error initializing {LLM_PROVIDER} model: {e}")
-    llm = None
-=======
     mistral_api_key = os.environ.get("MISTRAL_API_KEY")
     if not mistral_api_key:
         raise ValueError("MISTRAL_API_KEY not found in environment variables.")
@@ -134,7 +102,6 @@
     logging.info("RAG Core: Mistral model initialized.")
 except Exception as e:
     logging.error(f"RAG Core: Error initializing Mistral model: {e}")
->>>>>>> 742b71d7
 
 # --- Constants ---
 INITIAL_RETRIEVAL_K = 20 # Number of chunks to fetch initially from vector store
