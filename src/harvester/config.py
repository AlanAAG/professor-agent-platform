--- conflicted
+++ resolved
@@ -27,17 +27,10 @@
 DASHBOARD_INDICATOR_CSS = '#gtm-IdDashboard'
 
 # --- Courses Page (Selenium) ---
-<<<<<<< HEAD
-# Group header: div.domainHeader containing p.title == {group_name}
-# UPDATED based on user-provided selector
-GROUP_HEADER_XPATH_TEMPLATE = (
-    "//div[@class='domainHeader '][.//p[@class='title ' and text()='{group_name}']]"
-=======
 
 # MODIFIED: More robust selector for group headers (avoid trailing space class names)
 GROUP_HEADER_XPATH_TEMPLATE = (
     "//div[contains(@class,'domainHeader')][.//p[contains(@class,'title') and normalize-space(text())='{group_name}']]"
->>>>>>> 9d08474c
 )
 
 # Course link: anchor whose href contains courseCode={course_code}
@@ -45,16 +38,6 @@
 COURSE_LINK_XPATH_TEMPLATE = "//a[contains(@href, 'courseCode={course_code}')]"
 
 # --- Course Details Page (Resources Tab Navigation) ---
-<<<<<<< HEAD
-# Resources tab header: partner-provided structure using container class
-# UPDATED based on user-provided selector
-RESOURCES_TAB_XPATH = (
-    "//div[contains(@class, 'sc-Rbkqr')]//h4[contains(text(), 'Resources')]"
-)
-
-# Section headers inside resources
-# UPDATED based on user-provided selector
-=======
 
 # MODIFIED: Broadened selector to match both header tab and side nav item
 # Prefer anchor/button elements that contain the text 'Resources', but keep the
@@ -67,7 +50,6 @@
 
 # MODIFIED: Selector from working Colab script
 # Simpler XPath that finds the p tag by text inside the correct div container
->>>>>>> 9d08474c
 SECTION_HEADER_XPATH_TPL = (
     "//div[contains(@class, 'sc-kRJjUj')]//p[contains(text(), '{section_title}')]"
 )
