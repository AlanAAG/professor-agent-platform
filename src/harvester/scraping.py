# src/harvester/scraping.py

import logging
import time
import os
import random
import re
from typing import Optional, List, Dict, Any

import requests
from requests.exceptions import RequestException
from bs4 import BeautifulSoup
from readability import Document as ReadabilityDocument
from selenium.webdriver.common.by import By
from selenium.webdriver.support.ui import WebDriverWait
from selenium.webdriver.support import expected_conditions as EC
from selenium.common.exceptions import (
    TimeoutException,
    NoSuchElementException,
    ElementClickInterceptedException,
    StaleElementReferenceException,
    WebDriverException,
)
from selenium import webdriver
from selenium.webdriver.remote.webelement import WebElement
from . import config
from .navigation import safe_find, safe_find_all, safe_click
from urllib.parse import quote, urljoin

# Use a browser-like User-Agent to avoid 403s from some sites
BROWSER_HEADER = {
    "User-Agent": (
        "Mozilla/5.0 (Windows NT 10.0; Win64; x64) "
        "AppleWebKit/537.36 (KHTML, like Gecko) "
        "Chrome/91.0.4472.124 Safari/537.36"
    )
}

# Transcription scraping implementations moved to src/refinery/recording_processor.py


# --- Static Resource Helpers (Uses requests) ---

def check_url_content_type(url: str) -> str:
    """Checks the Content-Type header of a URL using a HEAD request."""
    logging.debug(f"Checking content type for URL: {url}")
    if not url or not url.startswith(("http://", "https://")):
        logging.warning(f"Invalid URL for content type check: {url}")
        return "unknown"
    try:
        # Use HEAD request to check headers without downloading content
        resp = requests.head(url, timeout=15, allow_redirects=True, headers=BROWSER_HEADER)
        resp.raise_for_status()
        return (resp.headers.get("Content-Type", "")).lower()
    except RequestException as e:
        logging.error(f"   Error checking content type for {url}: {e}")
        return "error"

def download_file(url: str, save_dir: str, filename: str) -> Optional[str]:
    """Downloads a file (e.g., PDF) using a GET request."""
    filepath = os.path.join(save_dir, filename)
    logging.info(f"   Attempting to download file from {url} to {filepath}")
    try:
        with requests.get(url, timeout=60, allow_redirects=True, headers=BROWSER_HEADER, stream=True) as r:
            r.raise_for_status()
            os.makedirs(save_dir, exist_ok=True)
            with open(filepath, "wb") as f:
                # Stream the content in chunks
                for chunk in r.iter_content(chunk_size=8192):
                    if chunk:
                        f.write(chunk)
        logging.info(f"   Successfully downloaded {filename}")
        return filepath
    except RequestException as e:
        logging.error(f"   Error downloading {url}: {e}")
        return None

def scrape_html_content(url: str) -> Optional[str]:
    """Scrapes and extracts the main readable text from a general webpage."""
    logging.info(f"   Attempting to scrape HTML content from: {url}")
    try:
        # Use GET request for full content
        resp = requests.get(url, timeout=30, allow_redirects=True, headers=BROWSER_HEADER)
        resp.raise_for_status()
        html_content = resp.text
        
        # Use readability-lxml to extract the main article content
        doc = ReadabilityDocument(html_content)
        main_content_html = doc.summary()
        
        # Use BeautifulSoup to convert HTML summary to clean text
        soup = BeautifulSoup(main_content_html, 'lxml')
        main_text = soup.get_text(separator='\n', strip=True)
        
        logging.info(f"   Successfully scraped HTML content ({len(main_text)} chars).")
        return main_text
    except RequestException as e:
        logging.error(f"   Error scraping HTML {url}: {e}")
        return None


# --- Resource Link Processing ---

def classify_url(url: str) -> str:
    """Classify a URL into a canonical resource type.

    Enhanced types:
      - GOOGLE_DOCS, GOOGLE_SHEETS, GOOGLE_SLIDES
      - OFFICE_ONLINE_VIEWER (view.officeapps.live.com)
      - OFFICE_DOCUMENT (direct .docx/.pptx/.xlsx links)
      - RECORDING_DRIVE (drive.google.com), RECORDING_ZOOM (zoom.us)
      - YOUTUBE_VIDEO, PDF_DOCUMENT, WEB_ARTICLE
    """
    if not url:
        return "WEB_ARTICLE"
    lower = url.lower()

    if "youtube.com/watch" in lower or "youtu.be/" in lower:
        return "YOUTUBE_VIDEO"
    if lower.endswith(".pdf"):
        return "PDF_DOCUMENT"

    if "docs.google.com/document" in lower:
        return "GOOGLE_DOCS"
    if "docs.google.com/spreadsheets" in lower:
        return "GOOGLE_SHEETS"
    if "docs.google.com/presentation" in lower:
        return "GOOGLE_SLIDES"

    if "view.officeapps.live.com" in lower:
        return "OFFICE_ONLINE_VIEWER"
    if lower.endswith((".pptx", ".ppt", ".doc", ".docx", ".xls", ".xlsx")):
        return "OFFICE_DOCUMENT"
<<<<<<< HEAD
    # Granular Recording Classification
    if "zoom.us" in lower:
        return "ZOOM_RECORDING"
    if "drive.google.com/file" in lower and ("view?usp=drive_link" in lower or "preview" in lower):
        return "DRIVE_RECORDING"

    # Broad fallback for other recording links
    if "drive.google.com/file" in lower or "zoom.us/rec" in lower or "zoom.us/" in lower:
        return "RECORDING_LINK"
=======

    if "drive.google.com/file" in lower:
        return "RECORDING_DRIVE"
    if "zoom.us" in lower:
        return "RECORDING_ZOOM"

>>>>>>> 2787fe9e
    return "WEB_ARTICLE"


def _normalize_text(text: str) -> str:
    return " ".join((text or "").split())


_DATE_REGEX = re.compile(r"\b(?:\d{1,2}[\-/]\d{1,2}[\-/]\d{2,4}|(?:jan|feb|mar|apr|may|jun|jul|aug|sep|sept|oct|nov|dec)[a-z]*\s+\d{1,2},\s*\d{4})\b",
                         re.IGNORECASE)


def _safe_attr(el: WebElement, name: str) -> str:
    try:
        return el.get_attribute(name) or ""
    except Exception:
        return ""


def _try_find(el: WebElement, by: str, selector: str) -> WebElement | None:
    try:
        return el.find_element(by, selector)
    except Exception:
        return None


def _try_find_all(el: WebElement, by: str, selector: str) -> List[WebElement]:
    try:
        return el.find_elements(by, selector) or []
    except Exception:
        return []


def _nearest_container(anchor_or_container: WebElement) -> WebElement:
    container = _try_find(
        anchor_or_container,
        By.XPATH,
        "./ancestor::*[self::li or self::div or self::section or self::article][1]",
    )
    return container or anchor_or_container


def _is_icon_link(anchor: WebElement) -> bool:
    try:
        # Heuristic: no meaningful text and contains only svg/img
        text = _normalize_text(getattr(anchor, "text", ""))
        if text:
            return False
        svg_or_img = _try_find(anchor, By.XPATH, ".//*[self::svg or self::img]")
        return bool(svg_or_img)
    except Exception:
        return False


def _resolve_url(base_url: str, href: str) -> str:
    if not href:
        return ""
    if href.startswith(("http://", "https://")):
        return href
    return urljoin(base_url, href)


def _extract_url_robust(anchor_or_container: WebElement, base_url: str) -> str:
    # 1) Direct href on the given element
    href = _safe_attr(anchor_or_container, "href")
    if href:
        return _resolve_url(base_url, href)

    # 2) Search in nearest .fileBox container
    container = _nearest_container(anchor_or_container)
    filebox = _try_find(
        container,
        By.XPATH,
        ".//ancestor-or-self::div[contains(translate(@class,'ABCDEFGHIJKLMNOPQRSTUVWXYZ','abcdefghijklmnopqrstuvwxyz'),'filebox')][1]",
    ) or container

    anchors = _try_find_all(filebox, By.XPATH, ".//a[@href]")
    # Prefer first visible and non-icon anchor; if none, fall back to first anchor
    for a in anchors:
        href = _safe_attr(a, "href")
        if not href:
            continue
        if _is_icon_link(a):
            continue
        return _resolve_url(base_url, href)
    if anchors:
        return _resolve_url(base_url, _safe_attr(anchors[0], "href"))

    # 3) Any sibling/descendant anchors
    anchors = _try_find_all(container, By.XPATH, ".//a[@href]")
    for a in anchors:
        href = _safe_attr(a, "href")
        if href:
            return _resolve_url(base_url, href)
    return ""


def _extract_title_robust(anchor_or_container: WebElement, url: str) -> str:
    # 1. Anchor text
    anchor_text = _normalize_text(getattr(anchor_or_container, "text", ""))
    if anchor_text and anchor_text.lower() != (url or "").lower():
        return anchor_text

    # 2. <p> inside fileContentCol
    container = _nearest_container(anchor_or_container)
    p_in_content = _try_find(
        container,
        By.XPATH,
        ".//div[contains(translate(@class,'ABCDEFGHIJKLMNOPQRSTUVWXYZ','abcdefghijklmnopqrstuvwxyz'),'filecontentcol')]//p[normalize-space()][1]",
    )
    if p_in_content and _normalize_text(getattr(p_in_content, "text", "")):
        return _normalize_text(getattr(p_in_content, "text", ""))

    # 3. <p> in fileBoxend (longer descriptive title)
    fileboxend = _try_find(
        container,
        By.XPATH,
        ".//div[contains(translate(@class,'ABCDEFGHIJKLMNOPQRSTUVWXYZ','abcdefghijklmnopqrstuvwxyz'),'fileboxend')][1]",
    )
    if fileboxend:
        p_in_end = _try_find(fileboxend, By.XPATH, ".//p[normalize-space()][1] | .//a[normalize-space()][1]")
        if p_in_end and _normalize_text(getattr(p_in_end, "text", "")):
            return _normalize_text(getattr(p_in_end, "text", ""))

    # 4. aria-label or title attribute
    for attr in ("aria-label", "title"):
        val = _normalize_text(_safe_attr(anchor_or_container, attr))
        if val:
            return val

    # 5. Any nearby <p> or heading
    sib_p = _try_find(anchor_or_container, By.XPATH, "following-sibling::p[normalize-space()][1] | preceding-sibling::p[normalize-space()][1]")
    if sib_p and _normalize_text(getattr(sib_p, "text", "")):
        return _normalize_text(getattr(sib_p, "text", ""))

    headings = _try_find_all(container, By.XPATH, ".//h1|.//h2|.//h3|.//h4|.//h5|.//h6")
    for h in headings:
        h_text = _normalize_text(getattr(h, "text", ""))
        if h_text:
            return h_text

    # 6. Parent container's visible text
    container_text = _normalize_text(getattr(container, "text", ""))
    if container_text:
        return container_text

    # 7. Fallback
    return url or "Untitled Resource"


def _extract_date_robust(anchor_or_container: WebElement) -> Optional[str]:
    # 1. <span> in fileBoxend
    container = _nearest_container(anchor_or_container)
    fileboxend = _try_find(
        container,
        By.XPATH,
        ".//div[contains(translate(@class,'ABCDEFGHIJKLMNOPQRSTUVWXYZ','abcdefghijklmnopqrstuvwxyz'),'fileboxend')][1]",
    )
    if fileboxend:
        spans = _try_find_all(fileboxend, By.XPATH, ".//span[normalize-space()]")
        for sp in spans:
            text = _normalize_text(getattr(sp, "text", ""))
            m = _DATE_REGEX.search(text)
            if m:
                return m.group(0)

    # 2. <span> in fileContentCol
    spans = _try_find_all(
        container,
        By.XPATH,
        ".//div[contains(translate(@class,'ABCDEFGHIJKLMNOPQRSTUVWXYZ','abcdefghijklmnopqrstuvwxyz'),'filecontentcol')]//span[normalize-space()]",
    )
    for sp in spans:
        text = _normalize_text(getattr(sp, "text", ""))
        m = _DATE_REGEX.search(text)
        if m:
            return m.group(0)

    # 3. Any text matching regex near element
    spans = _try_find_all(container, By.XPATH, ".//span|.//p|.//*")
    for sp in spans:
        text = _normalize_text(getattr(sp, "text", ""))
        m = _DATE_REGEX.search(text)
        if m:
            return m.group(0)
    return None


def process_resource_links(
    driver: webdriver.Chrome,
    links: List[WebElement],
    debug: bool = False,
) -> List[Dict[str, Any]]:
    """Process a list of WebElements into structured resource metadata.

    Returns items with keys: url, title, date, type
    """
    resources: List[Dict[str, Any]] = []
    base_url = getattr(config, "BASE_URL", "")

    for item in links or []:
        try:
            # URL extraction with multiple strategies
            url = _extract_url_robust(item, base_url)
            if not url:
                if debug:
                    logging.debug("No URL found for element; skipping")
                continue

            # Title and date using robust helpers
            title = _extract_title_robust(item, url)
            if not title:
                logging.warning(f"Missing title for URL: {url}")
                title = "Untitled Resource"

            date_val = _extract_date_robust(item)
            if not date_val:
                logging.warning(f"No date found near URL: {url}")

            r_type = classify_url(url)

            if debug:
                logging.info(f"Extracted resource -> url={url}, title={title}, date={date_val}, type={r_type}")

            resources.append({
                "url": url,
                "title": title,
                "date": date_val,
                "type": r_type,
            })
        except StaleElementReferenceException:
            logging.warning("Encountered stale element reference; skipping one link")
            continue
        except Exception as e:
            logging.warning(f"Failed to process a resource link: {e}")
            continue

    return resources


def scrape_and_refine_resource(driver: webdriver.Chrome, resource_metadata: Dict[str, Any]) -> Dict[str, Any]:
    """Routes resource scraping based on type and returns refined data.

    Prioritizes in-browser scraping for Google Drive/Docs/Sheets/Slides and direct Office links
    to avoid downloads. PDF is the sole exception where a download may be used for reliability.
    """
    url = resource_metadata.get("url") or ""
    resource_type = resource_metadata.get("type") or classify_url(url)
    content: str | None = None
    logging.info(f"Processing resource type: {resource_type} for URL: {url[:80]}...")

    try:
        if resource_type == "YOUTUBE_VIDEO":
            # Lightweight: rely on previously extracted title
            title = resource_metadata.get("title") or "Untitled Video"
            content = f"Video Title: {title}"

        elif resource_type == "WEB_ARTICLE":
            # Use lightweight HTTP-based scraper
            scraped = scrape_html_content(url)
            content = scraped or (resource_metadata.get("title") or "")

        elif resource_type == "PDF_DOCUMENT":
            # Only allowed download exception
            try:
                from src.refinery.pdf_processing import process_pdf  # type: ignore
            except Exception as e:  # pragma: no cover - import safety
                logging.error(f"Failed to import PDF processor: {e}")
                content = f"PDF processing unavailable: {e}"
            else:
                # Best-effort: download then process, cleanup afterward
                tmp_path: Optional[str] = None
                try:
                    filename = f"temp_{int(time.time())}.pdf"
                    tmp_dir = os.path.join("/tmp", "refinery_pdfs")
                    tmp_path = download_file(url, tmp_dir, filename)
                    if not tmp_path:
                        content = "PDF download failed."
                    else:
                        extracted_pages = process_pdf(tmp_path)  # existing API expects a file path
                        # Flatten to simple text for now
                        page_texts = [p.get("text", "") for p in (extracted_pages or []) if isinstance(p, dict)]
                        content = "\n\n".join([t for t in page_texts if t]) or "(No text extracted from PDF)"
                except Exception as e:
                    content = f"PDF processing failed: {e}"
                finally:
                    try:
                        if tmp_path and os.path.exists(tmp_path):
                            os.remove(tmp_path)
                    except Exception:
                        pass

        elif resource_type in {"OFFICE_DOCUMENT", "GOOGLE_DOCS", "GOOGLE_SHEETS", "GOOGLE_SLIDES", "OFFICE_ONLINE_VIEWER"}:
            # Use web viewers (no downloads)
            try:
                from src.refinery.document_processing import extract_drive_content  # type: ignore
            except Exception as e:  # pragma: no cover
                logging.error(f"Failed to import in-browser document extractor: {e}")
                content = f"Office document content extraction failed (import): {e}"
            else:
                # Determine specific doc type
                lower = (url or "").lower()
                if "docs.google.com/document" in lower:
                    doc_type = "google_docs"
                elif "docs.google.com/spreadsheets" in lower:
                    doc_type = "google_sheets"
                elif "docs.google.com/presentation" in lower:
                    doc_type = "google_slides"
                else:
                    doc_type = "office_document"

                content = extract_drive_content(driver, url, doc_type)
                if not content:
                    content = "(No readable content found in document viewer)"

<<<<<<< HEAD
        elif resource_type == "ZOOM_RECORDING":
            # EXECUTE the remote Zoom transcription logic
            try:
                from src.refinery.recording_processor import extract_transcript  # type: ignore
                content = extract_transcript(driver, url, resource_type)
                if not content:
                    content = "(Zoom transcript extraction failed or returned no text)"
            except Exception as e:
                logging.error(f"Zoom transcription failed: {e}")
                content = f"Zoom transcription failure: {e}"

        elif resource_type == "DRIVE_RECORDING":
            # Hard skip the expensive Drive operation as requested
            logging.warning(
                f"DRIVE_RECORDING: Skipping complex scraping logic as requested."
            )
            content = "Transcription skipped (Drive Recording)."

        elif resource_type == "RECORDING_LINK":
=======
        elif resource_type in {"RECORDING_LINK", "RECORDING_DRIVE", "RECORDING_ZOOM"}:
>>>>>>> 2787fe9e
            # Intentionally skip transcription to reduce costs
            logging.warning(
                f"Skipping transcription for recording link: {url} (Too resource-intensive)."
            )
            content = "Transcription skipped (Recording Link)."

        else:
            content = "Unknown or unhandled resource type."

    except Exception as e:
        logging.error(f"Error during resource processing: {e}")
        if not content:
            content = f"Processing failure: {e}"

    resource_metadata["extracted_content"] = content or ""
    return resource_metadata<|MERGE_RESOLUTION|>--- conflicted
+++ resolved
@@ -15,11 +15,11 @@
 from selenium.webdriver.support.ui import WebDriverWait
 from selenium.webdriver.support import expected_conditions as EC
 from selenium.common.exceptions import (
-    TimeoutException,
-    NoSuchElementException,
-    ElementClickInterceptedException,
-    StaleElementReferenceException,
-    WebDriverException,
+    TimeoutException,
+    NoSuchElementException,
+    ElementClickInterceptedException,
+    StaleElementReferenceException,
+    WebDriverException,
 )
 from selenium import webdriver
 from selenium.webdriver.remote.webelement import WebElement
@@ -29,11 +29,11 @@
 
 # Use a browser-like User-Agent to avoid 403s from some sites
 BROWSER_HEADER = {
-    "User-Agent": (
-        "Mozilla/5.0 (Windows NT 10.0; Win64; x64) "
-        "AppleWebKit/537.36 (KHTML, like Gecko) "
-        "Chrome/91.0.4472.124 Safari/537.36"
-    )
+    "User-Agent": (
+        "Mozilla/5.0 (Windows NT 10.0; Win64; x64) "
+        "AppleWebKit/537.36 (KHTML, like Gecko) "
+        "Chrome/91.0.4472.124 Safari/537.36"
+    )
 }
 
 # Transcription scraping implementations moved to src/refinery/recording_processor.py
@@ -42,463 +42,450 @@
 # --- Static Resource Helpers (Uses requests) ---
 
 def check_url_content_type(url: str) -> str:
-    """Checks the Content-Type header of a URL using a HEAD request."""
-    logging.debug(f"Checking content type for URL: {url}")
-    if not url or not url.startswith(("http://", "https://")):
-        logging.warning(f"Invalid URL for content type check: {url}")
-        return "unknown"
-    try:
-        # Use HEAD request to check headers without downloading content
-        resp = requests.head(url, timeout=15, allow_redirects=True, headers=BROWSER_HEADER)
-        resp.raise_for_status()
-        return (resp.headers.get("Content-Type", "")).lower()
-    except RequestException as e:
-        logging.error(f"   Error checking content type for {url}: {e}")
-        return "error"
+    """Checks the Content-Type header of a URL using a HEAD request."""
+    logging.debug(f"Checking content type for URL: {url}")
+    if not url or not url.startswith(("http://", "https://")):
+        logging.warning(f"Invalid URL for content type check: {url}")
+        return "unknown"
+    try:
+        # Use HEAD request to check headers without downloading content
+        resp = requests.head(url, timeout=15, allow_redirects=True, headers=BROWSER_HEADER)
+        resp.raise_for_status()
+        return (resp.headers.get("Content-Type", "")).lower()
+    except RequestException as e:
+        logging.error(f"   Error checking content type for {url}: {e}")
+        return "error"
 
 def download_file(url: str, save_dir: str, filename: str) -> Optional[str]:
-    """Downloads a file (e.g., PDF) using a GET request."""
-    filepath = os.path.join(save_dir, filename)
-    logging.info(f"   Attempting to download file from {url} to {filepath}")
-    try:
-        with requests.get(url, timeout=60, allow_redirects=True, headers=BROWSER_HEADER, stream=True) as r:
-            r.raise_for_status()
-            os.makedirs(save_dir, exist_ok=True)
-            with open(filepath, "wb") as f:
-                # Stream the content in chunks
-                for chunk in r.iter_content(chunk_size=8192):
-                    if chunk:
-                        f.write(chunk)
-        logging.info(f"   Successfully downloaded {filename}")
-        return filepath
-    except RequestException as e:
-        logging.error(f"   Error downloading {url}: {e}")
-        return None
+    """Downloads a file (e.g., PDF) using a GET request."""
+    filepath = os.path.join(save_dir, filename)
+    logging.info(f"   Attempting to download file from {url} to {filepath}")
+    try:
+        with requests.get(url, timeout=60, allow_redirects=True, headers=BROWSER_HEADER, stream=True) as r:
+            r.raise_for_status()
+            os.makedirs(save_dir, exist_ok=True)
+            with open(filepath, "wb") as f:
+                # Stream the content in chunks
+                for chunk in r.iter_content(chunk_size=8192):
+                    if chunk:
+                        f.write(chunk)
+        logging.info(f"   Successfully downloaded {filename}")
+        return filepath
+    except RequestException as e:
+        logging.error(f"   Error downloading {url}: {e}")
+        return None
 
 def scrape_html_content(url: str) -> Optional[str]:
-    """Scrapes and extracts the main readable text from a general webpage."""
-    logging.info(f"   Attempting to scrape HTML content from: {url}")
-    try:
-        # Use GET request for full content
-        resp = requests.get(url, timeout=30, allow_redirects=True, headers=BROWSER_HEADER)
-        resp.raise_for_status()
-        html_content = resp.text
-        
-        # Use readability-lxml to extract the main article content
-        doc = ReadabilityDocument(html_content)
-        main_content_html = doc.summary()
-        
-        # Use BeautifulSoup to convert HTML summary to clean text
-        soup = BeautifulSoup(main_content_html, 'lxml')
-        main_text = soup.get_text(separator='\n', strip=True)
-        
-        logging.info(f"   Successfully scraped HTML content ({len(main_text)} chars).")
-        return main_text
-    except RequestException as e:
-        logging.error(f"   Error scraping HTML {url}: {e}")
-        return None
+    """Scrapes and extracts the main readable text from a general webpage."""
+    logging.info(f"   Attempting to scrape HTML content from: {url}")
+    try:
+        # Use GET request for full content
+        resp = requests.get(url, timeout=30, allow_redirects=True, headers=BROWSER_HEADER)
+        resp.raise_for_status()
+        html_content = resp.text
+        
+        # Use readability-lxml to extract the main article content
+        doc = ReadabilityDocument(html_content)
+        main_content_html = doc.summary()
+        
+        # Use BeautifulSoup to convert HTML summary to clean text
+        soup = BeautifulSoup(main_content_html, 'lxml')
+        main_text = soup.get_text(separator='\n', strip=True)
+        
+        logging.info(f"   Successfully scraped HTML content ({len(main_text)} chars).")
+        return main_text
+    except RequestException as e:
+        logging.error(f"   Error scraping HTML {url}: {e}")
+        return None
 
 
 # --- Resource Link Processing ---
 
 def classify_url(url: str) -> str:
-    """Classify a URL into a canonical resource type.
-
-    Enhanced types:
-      - GOOGLE_DOCS, GOOGLE_SHEETS, GOOGLE_SLIDES
-      - OFFICE_ONLINE_VIEWER (view.officeapps.live.com)
-      - OFFICE_DOCUMENT (direct .docx/.pptx/.xlsx links)
-      - RECORDING_DRIVE (drive.google.com), RECORDING_ZOOM (zoom.us)
-      - YOUTUBE_VIDEO, PDF_DOCUMENT, WEB_ARTICLE
-    """
-    if not url:
-        return "WEB_ARTICLE"
-    lower = url.lower()
-
-    if "youtube.com/watch" in lower or "youtu.be/" in lower:
-        return "YOUTUBE_VIDEO"
-    if lower.endswith(".pdf"):
-        return "PDF_DOCUMENT"
-
-    if "docs.google.com/document" in lower:
-        return "GOOGLE_DOCS"
-    if "docs.google.com/spreadsheets" in lower:
-        return "GOOGLE_SHEETS"
-    if "docs.google.com/presentation" in lower:
-        return "GOOGLE_SLIDES"
-
-    if "view.officeapps.live.com" in lower:
-        return "OFFICE_ONLINE_VIEWER"
-    if lower.endswith((".pptx", ".ppt", ".doc", ".docx", ".xls", ".xlsx")):
-        return "OFFICE_DOCUMENT"
-<<<<<<< HEAD
-    # Granular Recording Classification
-    if "zoom.us" in lower:
-        return "ZOOM_RECORDING"
-    if "drive.google.com/file" in lower and ("view?usp=drive_link" in lower or "preview" in lower):
-        return "DRIVE_RECORDING"
-
-    # Broad fallback for other recording links
-    if "drive.google.com/file" in lower or "zoom.us/rec" in lower or "zoom.us/" in lower:
-        return "RECORDING_LINK"
-=======
-
-    if "drive.google.com/file" in lower:
-        return "RECORDING_DRIVE"
-    if "zoom.us" in lower:
-        return "RECORDING_ZOOM"
-
->>>>>>> 2787fe9e
-    return "WEB_ARTICLE"
+    """Classify a URL into a canonical resource type.
+
+    Enhanced types:
+      - GOOGLE_DOCS, GOOGLE_SHEETS, GOOGLE_SLIDES
+      - OFFICE_ONLINE_VIEWER (view.officeapps.live.com)
+      - OFFICE_DOCUMENT (direct .docx/.pptx/.xlsx links)
+      - RECORDING_DRIVE (drive.google.com), RECORDING_ZOOM (zoom.us)
+      - YOUTUBE_VIDEO, PDF_DOCUMENT, WEB_ARTICLE
+    """
+    if not url:
+        return "WEB_ARTICLE"
+    lower = url.lower()
+
+    if "youtube.com/watch" in lower or "youtu.be/" in lower:
+        return "YOUTUBE_VIDEO"
+    if lower.endswith(".pdf"):
+        return "PDF_DOCUMENT"
+
+    if "docs.google.com/document" in lower:
+        return "GOOGLE_DOCS"
+    if "docs.google.com/spreadsheets" in lower:
+        return "GOOGLE_SHEETS"
+    if "docs.google.com/presentation" in lower:
+        return "GOOGLE_SLIDES"
+
+    if "view.officeapps.live.com" in lower:
+        return "OFFICE_ONLINE_VIEWER"
+    if lower.endswith((".pptx", ".ppt", ".doc", ".docx", ".xls", ".xlsx")):
+        return "OFFICE_DOCUMENT"
+
+    # Granular Recording Classification
+    if "zoom.us" in lower:
+        return "ZOOM_RECORDING"
+    
+    # Check for specific Drive file/recording pattern (for recording categorization)
+    if "drive.google.com/file" in lower and ("view?usp=drive_link" in lower or "preview" in lower):
+        return "DRIVE_RECORDING"
+
+    return "WEB_ARTICLE"
 
 
 def _normalize_text(text: str) -> str:
-    return " ".join((text or "").split())
+    return " ".join((text or "").split())
 
 
 _DATE_REGEX = re.compile(r"\b(?:\d{1,2}[\-/]\d{1,2}[\-/]\d{2,4}|(?:jan|feb|mar|apr|may|jun|jul|aug|sep|sept|oct|nov|dec)[a-z]*\s+\d{1,2},\s*\d{4})\b",
-                         re.IGNORECASE)
+                         re.IGNORECASE)
 
 
 def _safe_attr(el: WebElement, name: str) -> str:
-    try:
-        return el.get_attribute(name) or ""
-    except Exception:
-        return ""
+    try:
+        return el.get_attribute(name) or ""
+    except Exception:
+        return ""
 
 
 def _try_find(el: WebElement, by: str, selector: str) -> WebElement | None:
-    try:
-        return el.find_element(by, selector)
-    except Exception:
-        return None
+    try:
+        return el.find_element(by, selector)
+    except Exception:
+        return None
 
 
 def _try_find_all(el: WebElement, by: str, selector: str) -> List[WebElement]:
-    try:
-        return el.find_elements(by, selector) or []
-    except Exception:
-        return []
+    try:
+        return el.find_elements(by, selector) or []
+    except Exception:
+        return []
 
 
 def _nearest_container(anchor_or_container: WebElement) -> WebElement:
-    container = _try_find(
-        anchor_or_container,
-        By.XPATH,
-        "./ancestor::*[self::li or self::div or self::section or self::article][1]",
-    )
-    return container or anchor_or_container
+    container = _try_find(
+        anchor_or_container,
+        By.XPATH,
+        "./ancestor::*[self::li or self::div or self::section or self::article][1]",
+    )
+    return container or anchor_or_container
 
 
 def _is_icon_link(anchor: WebElement) -> bool:
-    try:
-        # Heuristic: no meaningful text and contains only svg/img
-        text = _normalize_text(getattr(anchor, "text", ""))
-        if text:
-            return False
-        svg_or_img = _try_find(anchor, By.XPATH, ".//*[self::svg or self::img]")
-        return bool(svg_or_img)
-    except Exception:
-        return False
+    try:
+        # Heuristic: no meaningful text and contains only svg/img
+        text = _normalize_text(getattr(anchor, "text", ""))
+        if text:
+            return False
+        svg_or_img = _try_find(anchor, By.XPATH, ".//*[self::svg or self::img]")
+        return bool(svg_or_img)
+    except Exception:
+        return False
 
 
 def _resolve_url(base_url: str, href: str) -> str:
-    if not href:
-        return ""
-    if href.startswith(("http://", "https://")):
-        return href
-    return urljoin(base_url, href)
+    if not href:
+        return ""
+    if href.startswith(("http://", "https://")):
+        return href
+    return urljoin(base_url, href)
 
 
 def _extract_url_robust(anchor_or_container: WebElement, base_url: str) -> str:
-    # 1) Direct href on the given element
-    href = _safe_attr(anchor_or_container, "href")
-    if href:
-        return _resolve_url(base_url, href)
-
-    # 2) Search in nearest .fileBox container
-    container = _nearest_container(anchor_or_container)
-    filebox = _try_find(
-        container,
-        By.XPATH,
-        ".//ancestor-or-self::div[contains(translate(@class,'ABCDEFGHIJKLMNOPQRSTUVWXYZ','abcdefghijklmnopqrstuvwxyz'),'filebox')][1]",
-    ) or container
-
-    anchors = _try_find_all(filebox, By.XPATH, ".//a[@href]")
-    # Prefer first visible and non-icon anchor; if none, fall back to first anchor
-    for a in anchors:
-        href = _safe_attr(a, "href")
-        if not href:
-            continue
-        if _is_icon_link(a):
-            continue
-        return _resolve_url(base_url, href)
-    if anchors:
-        return _resolve_url(base_url, _safe_attr(anchors[0], "href"))
-
-    # 3) Any sibling/descendant anchors
-    anchors = _try_find_all(container, By.XPATH, ".//a[@href]")
-    for a in anchors:
-        href = _safe_attr(a, "href")
-        if href:
-            return _resolve_url(base_url, href)
-    return ""
+    # 1) Direct href on the given element
+    href = _safe_attr(anchor_or_container, "href")
+    if href:
+        return _resolve_url(base_url, href)
+
+    # 2) Search in nearest .fileBox container
+    container = _nearest_container(anchor_or_container)
+    filebox = _try_find(
+        container,
+        By.XPATH,
+        ".//ancestor-or-self::div[contains(translate(@class,'ABCDEFGHIJKLMNOPQRSTUVWXYZ','abcdefghijklmnopqrstuvwxyz'),'filebox')][1]",
+    ) or container
+
+    anchors = _try_find_all(filebox, By.XPATH, ".//a[@href]")
+    # Prefer first visible and non-icon anchor; if none, fall back to first anchor
+    for a in anchors:
+        href = _safe_attr(a, "href")
+        if not href:
+            continue
+        if _is_icon_link(a):
+            continue
+        return _resolve_url(base_url, href)
+    if anchors:
+        return _resolve_url(base_url, _safe_attr(anchors[0], "href"))
+
+    # 3) Any sibling/descendant anchors
+    anchors = _try_find_all(container, By.XPATH, ".//a[@href]")
+    for a in anchors:
+        href = _safe_attr(a, "href")
+        if href:
+            return _resolve_url(base_url, href)
+    return ""
 
 
 def _extract_title_robust(anchor_or_container: WebElement, url: str) -> str:
-    # 1. Anchor text
-    anchor_text = _normalize_text(getattr(anchor_or_container, "text", ""))
-    if anchor_text and anchor_text.lower() != (url or "").lower():
-        return anchor_text
-
-    # 2. <p> inside fileContentCol
-    container = _nearest_container(anchor_or_container)
-    p_in_content = _try_find(
-        container,
-        By.XPATH,
-        ".//div[contains(translate(@class,'ABCDEFGHIJKLMNOPQRSTUVWXYZ','abcdefghijklmnopqrstuvwxyz'),'filecontentcol')]//p[normalize-space()][1]",
-    )
-    if p_in_content and _normalize_text(getattr(p_in_content, "text", "")):
-        return _normalize_text(getattr(p_in_content, "text", ""))
-
-    # 3. <p> in fileBoxend (longer descriptive title)
-    fileboxend = _try_find(
-        container,
-        By.XPATH,
-        ".//div[contains(translate(@class,'ABCDEFGHIJKLMNOPQRSTUVWXYZ','abcdefghijklmnopqrstuvwxyz'),'fileboxend')][1]",
-    )
-    if fileboxend:
-        p_in_end = _try_find(fileboxend, By.XPATH, ".//p[normalize-space()][1] | .//a[normalize-space()][1]")
-        if p_in_end and _normalize_text(getattr(p_in_end, "text", "")):
-            return _normalize_text(getattr(p_in_end, "text", ""))
-
-    # 4. aria-label or title attribute
-    for attr in ("aria-label", "title"):
-        val = _normalize_text(_safe_attr(anchor_or_container, attr))
-        if val:
-            return val
-
-    # 5. Any nearby <p> or heading
-    sib_p = _try_find(anchor_or_container, By.XPATH, "following-sibling::p[normalize-space()][1] | preceding-sibling::p[normalize-space()][1]")
-    if sib_p and _normalize_text(getattr(sib_p, "text", "")):
-        return _normalize_text(getattr(sib_p, "text", ""))
-
-    headings = _try_find_all(container, By.XPATH, ".//h1|.//h2|.//h3|.//h4|.//h5|.//h6")
-    for h in headings:
-        h_text = _normalize_text(getattr(h, "text", ""))
-        if h_text:
-            return h_text
-
-    # 6. Parent container's visible text
-    container_text = _normalize_text(getattr(container, "text", ""))
-    if container_text:
-        return container_text
-
-    # 7. Fallback
-    return url or "Untitled Resource"
+    # 1. Anchor text
+    anchor_text = _normalize_text(getattr(anchor_or_container, "text", ""))
+    if anchor_text and anchor_text.lower() != (url or "").lower():
+        return anchor_text
+
+    # 2. <p> inside fileContentCol
+    container = _nearest_container(anchor_or_container)
+    p_in_content = _try_find(
+        container,
+        By.XPATH,
+        ".//div[contains(translate(@class,'ABCDEFGHIJKLMNOPQRSTUVWXYZ','abcdefghijklmnopqrstuvwxyz'),'filecontentcol')]//p[normalize-space()][1]",
+    )
+    if p_in_content and _normalize_text(getattr(p_in_content, "text", "")):
+        return _normalize_text(getattr(p_in_content, "text", ""))
+
+    # 3. <p> in fileBoxend (longer descriptive title)
+    fileboxend = _try_find(
+        container,
+        By.XPATH,
+        ".//div[contains(translate(@class,'ABCDEFGHIJKLMNOPQRSTUVWXYZ','abcdefghijklmnopqrstuvwxyz'),'fileboxend')][1]",
+    )
+    if fileboxend:
+        p_in_end = _try_find(fileboxend, By.XPATH, ".//p[normalize-space()][1] | .//a[normalize-space()][1]")
+        if p_in_end and _normalize_text(getattr(p_in_end, "text", "")):
+            return _normalize_text(getattr(p_in_end, "text", ""))
+
+    # 4. aria-label or title attribute
+    for attr in ("aria-label", "title"):
+        val = _normalize_text(_safe_attr(anchor_or_container, attr))
+        if val:
+            return val
+
+    # 5. Any nearby <p> or heading
+    sib_p = _try_find(anchor_or_container, By.XPATH, "following-sibling::p[normalize-space()][1] | preceding-sibling::p[normalize-space()][1]")
+    if sib_p and _normalize_text(getattr(sib_p, "text", "")):
+        return _normalize_text(getattr(sib_p, "text", ""))
+
+    headings = _try_find_all(container, By.XPATH, ".//h1|.//h2|.//h3|.//h4|.//h5|.//h6")
+    for h in headings:
+        h_text = _normalize_text(getattr(h, "text", ""))
+        if h_text:
+            return h_text
+
+    # 6. Parent container's visible text
+    container_text = _normalize_text(getattr(container, "text", ""))
+    if container_text:
+        return container_text
+
+    # 7. Fallback
+    return url or "Untitled Resource"
 
 
 def _extract_date_robust(anchor_or_container: WebElement) -> Optional[str]:
-    # 1. <span> in fileBoxend
-    container = _nearest_container(anchor_or_container)
-    fileboxend = _try_find(
-        container,
-        By.XPATH,
-        ".//div[contains(translate(@class,'ABCDEFGHIJKLMNOPQRSTUVWXYZ','abcdefghijklmnopqrstuvwxyz'),'fileboxend')][1]",
-    )
-    if fileboxend:
-        spans = _try_find_all(fileboxend, By.XPATH, ".//span[normalize-space()]")
-        for sp in spans:
-            text = _normalize_text(getattr(sp, "text", ""))
-            m = _DATE_REGEX.search(text)
-            if m:
-                return m.group(0)
-
-    # 2. <span> in fileContentCol
-    spans = _try_find_all(
-        container,
-        By.XPATH,
-        ".//div[contains(translate(@class,'ABCDEFGHIJKLMNOPQRSTUVWXYZ','abcdefghijklmnopqrstuvwxyz'),'filecontentcol')]//span[normalize-space()]",
-    )
-    for sp in spans:
-        text = _normalize_text(getattr(sp, "text", ""))
-        m = _DATE_REGEX.search(text)
-        if m:
-            return m.group(0)
-
-    # 3. Any text matching regex near element
-    spans = _try_find_all(container, By.XPATH, ".//span|.//p|.//*")
-    for sp in spans:
-        text = _normalize_text(getattr(sp, "text", ""))
-        m = _DATE_REGEX.search(text)
-        if m:
-            return m.group(0)
-    return None
+    # 1. <span> in fileBoxend
+    container = _nearest_container(anchor_or_container)
+    fileboxend = _try_find(
+        container,
+        By.XPATH,
+        ".//div[contains(translate(@class,'ABCDEFGHIJKLMNOPQRSTUVWXYZ','abcdefghijklmnopqrstuvwxyz'),'fileboxend')][1]",
+    )
+    if fileboxend:
+        spans = _try_find_all(fileboxend, By.XPATH, ".//span[normalize-space()]")
+        for sp in spans:
+            text = _normalize_text(getattr(sp, "text", ""))
+            m = _DATE_REGEX.search(text)
+            if m:
+                return m.group(0)
+
+    # 2. <span> in fileContentCol
+    spans = _try_find_all(
+        container,
+        By.XPATH,
+        ".//div[contains(translate(@class,'ABCDEFGHIJKLMNOPQRSTUVWXYZ','abcdefghijklmnopqrstuvwxyz'),'filecontentcol')]//span[normalize-space()]",
+    )
+    for sp in spans:
+        text = _normalize_text(getattr(sp, "text", ""))
+        m = _DATE_REGEX.search(text)
+        if m:
+            return m.group(0)
+
+    # 3. Any text matching regex near element
+    spans = _try_find_all(container, By.XPATH, ".//span|.//p|.//*")
+    for sp in spans:
+        text = _normalize_text(getattr(sp, "text", ""))
+        m = _DATE_REGEX.search(text)
+        if m:
+            return m.group(0)
+    return None
 
 
 def process_resource_links(
-    driver: webdriver.Chrome,
-    links: List[WebElement],
-    debug: bool = False,
+    driver: webdriver.Chrome,
+    links: List[WebElement],
+    debug: bool = False,
 ) -> List[Dict[str, Any]]:
-    """Process a list of WebElements into structured resource metadata.
-
-    Returns items with keys: url, title, date, type
-    """
-    resources: List[Dict[str, Any]] = []
-    base_url = getattr(config, "BASE_URL", "")
-
-    for item in links or []:
-        try:
-            # URL extraction with multiple strategies
-            url = _extract_url_robust(item, base_url)
-            if not url:
-                if debug:
-                    logging.debug("No URL found for element; skipping")
-                continue
-
-            # Title and date using robust helpers
-            title = _extract_title_robust(item, url)
-            if not title:
-                logging.warning(f"Missing title for URL: {url}")
-                title = "Untitled Resource"
-
-            date_val = _extract_date_robust(item)
-            if not date_val:
-                logging.warning(f"No date found near URL: {url}")
-
-            r_type = classify_url(url)
-
-            if debug:
-                logging.info(f"Extracted resource -> url={url}, title={title}, date={date_val}, type={r_type}")
-
-            resources.append({
-                "url": url,
-                "title": title,
-                "date": date_val,
-                "type": r_type,
-            })
-        except StaleElementReferenceException:
-            logging.warning("Encountered stale element reference; skipping one link")
-            continue
-        except Exception as e:
-            logging.warning(f"Failed to process a resource link: {e}")
-            continue
-
-    return resources
+    """Process a list of WebElements into structured resource metadata.
+
+    Returns items with keys: url, title, date, type
+    """
+    resources: List[Dict[str, Any]] = []
+    base_url = getattr(config, "BASE_URL", "")
+
+    for item in links or []:
+        try:
+            # URL extraction with multiple strategies
+            url = _extract_url_robust(item, base_url)
+            if not url:
+                if debug:
+                    logging.debug("No URL found for element; skipping")
+                continue
+
+            # Title and date using robust helpers
+            title = _extract_title_robust(item, url)
+            if not title:
+                logging.warning(f"Missing title for URL: {url}")
+                title = "Untitled Resource"
+
+            date_val = _extract_date_robust(item)
+            if not date_val:
+                logging.warning(f"No date found near URL: {url}")
+
+            r_type = classify_url(url)
+
+            if debug:
+                logging.info(f"Extracted resource -> url={url}, title={title}, date={date_val}, type={r_type}")
+
+            resources.append({
+                "url": url,
+                "title": title,
+                "date": date_val,
+                "type": r_type,
+            })
+        except StaleElementReferenceException:
+            logging.warning("Encountered stale element reference; skipping one link")
+            continue
+        except Exception as e:
+            logging.warning(f"Failed to process a resource link: {e}")
+            continue
+
+    return resources
 
 
 def scrape_and_refine_resource(driver: webdriver.Chrome, resource_metadata: Dict[str, Any]) -> Dict[str, Any]:
-    """Routes resource scraping based on type and returns refined data.
-
-    Prioritizes in-browser scraping for Google Drive/Docs/Sheets/Slides and direct Office links
-    to avoid downloads. PDF is the sole exception where a download may be used for reliability.
-    """
-    url = resource_metadata.get("url") or ""
-    resource_type = resource_metadata.get("type") or classify_url(url)
-    content: str | None = None
-    logging.info(f"Processing resource type: {resource_type} for URL: {url[:80]}...")
-
-    try:
-        if resource_type == "YOUTUBE_VIDEO":
-            # Lightweight: rely on previously extracted title
-            title = resource_metadata.get("title") or "Untitled Video"
-            content = f"Video Title: {title}"
-
-        elif resource_type == "WEB_ARTICLE":
-            # Use lightweight HTTP-based scraper
-            scraped = scrape_html_content(url)
-            content = scraped or (resource_metadata.get("title") or "")
-
-        elif resource_type == "PDF_DOCUMENT":
-            # Only allowed download exception
-            try:
-                from src.refinery.pdf_processing import process_pdf  # type: ignore
-            except Exception as e:  # pragma: no cover - import safety
-                logging.error(f"Failed to import PDF processor: {e}")
-                content = f"PDF processing unavailable: {e}"
-            else:
-                # Best-effort: download then process, cleanup afterward
-                tmp_path: Optional[str] = None
-                try:
-                    filename = f"temp_{int(time.time())}.pdf"
-                    tmp_dir = os.path.join("/tmp", "refinery_pdfs")
-                    tmp_path = download_file(url, tmp_dir, filename)
-                    if not tmp_path:
-                        content = "PDF download failed."
-                    else:
-                        extracted_pages = process_pdf(tmp_path)  # existing API expects a file path
-                        # Flatten to simple text for now
-                        page_texts = [p.get("text", "") for p in (extracted_pages or []) if isinstance(p, dict)]
-                        content = "\n\n".join([t for t in page_texts if t]) or "(No text extracted from PDF)"
-                except Exception as e:
-                    content = f"PDF processing failed: {e}"
-                finally:
-                    try:
-                        if tmp_path and os.path.exists(tmp_path):
-                            os.remove(tmp_path)
-                    except Exception:
-                        pass
-
-        elif resource_type in {"OFFICE_DOCUMENT", "GOOGLE_DOCS", "GOOGLE_SHEETS", "GOOGLE_SLIDES", "OFFICE_ONLINE_VIEWER"}:
-            # Use web viewers (no downloads)
-            try:
-                from src.refinery.document_processing import extract_drive_content  # type: ignore
-            except Exception as e:  # pragma: no cover
-                logging.error(f"Failed to import in-browser document extractor: {e}")
-                content = f"Office document content extraction failed (import): {e}"
-            else:
-                # Determine specific doc type
-                lower = (url or "").lower()
-                if "docs.google.com/document" in lower:
-                    doc_type = "google_docs"
-                elif "docs.google.com/spreadsheets" in lower:
-                    doc_type = "google_sheets"
-                elif "docs.google.com/presentation" in lower:
-                    doc_type = "google_slides"
-                else:
-                    doc_type = "office_document"
-
-                content = extract_drive_content(driver, url, doc_type)
-                if not content:
-                    content = "(No readable content found in document viewer)"
-
-<<<<<<< HEAD
-        elif resource_type == "ZOOM_RECORDING":
-            # EXECUTE the remote Zoom transcription logic
-            try:
-                from src.refinery.recording_processor import extract_transcript  # type: ignore
-                content = extract_transcript(driver, url, resource_type)
-                if not content:
-                    content = "(Zoom transcript extraction failed or returned no text)"
-            except Exception as e:
-                logging.error(f"Zoom transcription failed: {e}")
-                content = f"Zoom transcription failure: {e}"
-
-        elif resource_type == "DRIVE_RECORDING":
-            # Hard skip the expensive Drive operation as requested
-            logging.warning(
-                f"DRIVE_RECORDING: Skipping complex scraping logic as requested."
-            )
-            content = "Transcription skipped (Drive Recording)."
-
-        elif resource_type == "RECORDING_LINK":
-=======
-        elif resource_type in {"RECORDING_LINK", "RECORDING_DRIVE", "RECORDING_ZOOM"}:
->>>>>>> 2787fe9e
-            # Intentionally skip transcription to reduce costs
-            logging.warning(
-                f"Skipping transcription for recording link: {url} (Too resource-intensive)."
-            )
-            content = "Transcription skipped (Recording Link)."
-
-        else:
-            content = "Unknown or unhandled resource type."
-
-    except Exception as e:
-        logging.error(f"Error during resource processing: {e}")
-        if not content:
-            content = f"Processing failure: {e}"
-
-    resource_metadata["extracted_content"] = content or ""
-    return resource_metadata+    """Routes resource scraping based on type and returns refined data.
+
+    Prioritizes in-browser scraping for Google Drive/Docs/Sheets/Slides and direct Office links
+    to avoid downloads. PDF is the sole exception where a download may be used for reliability.
+    """
+    url = resource_metadata.get("url") or ""
+    resource_type = resource_metadata.get("type") or classify_url(url)
+    content: str | None = None
+    logging.info(f"Processing resource type: {resource_type} for URL: {url[:80]}...")
+
+    try:
+        if resource_type == "YOUTUBE_VIDEO":
+            # Lightweight: rely on previously extracted title
+            title = resource_metadata.get("title") or "Untitled Video"
+            content = f"Video Title: {title}"
+
+        elif resource_type == "WEB_ARTICLE":
+            # Use lightweight HTTP-based scraper
+            scraped = scrape_html_content(url)
+            content = scraped or (resource_metadata.get("title") or "")
+
+        elif resource_type == "PDF_DOCUMENT":
+            # Only allowed download exception
+            try:
+                from src.refinery.pdf_processing import process_pdf  # type: ignore
+            except Exception as e:  # pragma: no cover - import safety
+                logging.error(f"Failed to import PDF processor: {e}")
+                content = f"PDF processing unavailable: {e}"
+            else:
+                # Best-effort: download then process, cleanup afterward
+                tmp_path: Optional[str] = None
+                try:
+                    filename = f"temp_{int(time.time())}.pdf"
+                    tmp_dir = os.path.join("/tmp", "refinery_pdfs")
+                    tmp_path = download_file(url, tmp_dir, filename)
+                    if not tmp_path:
+                        content = "PDF download failed."
+                    else:
+                        extracted_pages = process_pdf(tmp_path)  # existing API expects a file path
+                        # Flatten to simple text for now
+                        page_texts = [p.get("text", "") for p in (extracted_pages or []) if isinstance(p, dict)]
+                        content = "\n\n".join([t for t in page_texts if t]) or "(No text extracted from PDF)"
+                except Exception as e:
+                    content = f"PDF processing failed: {e}"
+                finally:
+                    try:
+                        if tmp_path and os.path.exists(tmp_path):
+                            os.remove(tmp_path)
+                    except Exception:
+                        pass
+
+        elif resource_type in {"OFFICE_DOCUMENT", "GOOGLE_DOCS", "GOOGLE_SHEETS", "GOOGLE_SLIDES", "OFFICE_ONLINE_VIEWER"}:
+            # Use web viewers (no downloads)
+            try:
+                from src.refinery.document_processing import extract_drive_content  # type: ignore
+            except Exception as e:  # pragma: no cover
+                logging.error(f"Failed to import in-browser document extractor: {e}")
+                content = f"Office document content extraction failed (import): {e}"
+            else:
+                # Determine specific doc type
+                lower = (url or "").lower()
+                if "docs.google.com/document" in lower:
+                    doc_type = "google_docs"
+                elif "docs.google.com/spreadsheets" in lower:
+                    doc_type = "google_sheets"
+                elif "docs.google.com/presentation" in lower:
+                    doc_type = "google_slides"
+                else:
+                    doc_type = "office_document"
+
+                content = extract_drive_content(driver, url, doc_type)
+                if not content:
+                    content = "(No readable content found in document viewer)"
+
+        elif resource_type == "ZOOM_RECORDING":
+            # EXECUTE the remote Zoom transcription logic
+            try:
+                from src.refinery.recording_processor import extract_transcript  # type: ignore
+                content = extract_transcript(driver, url, resource_type)
+                if not content:
+                    content = "(Zoom transcript extraction failed or returned no text)"
+            except Exception as e:
+                logging.error(f"Zoom transcription failed: {e}")
+                content = f"Zoom transcription failure: {e}"
+
+        elif resource_type == "DRIVE_RECORDING":
+            # Hard skip the expensive Drive operation as requested
+            logging.warning(
+                f"DRIVE_RECORDING: Skipping complex scraping logic as requested."
+            )
+            content = "Transcription skipped (Drive Recording)."
+
+        elif resource_type == "RECORDING_LINK":
+            # Intentionally skip transcription to reduce costs
+            logging.warning(
+                f"Skipping transcription for recording link: {url} (Too resource-intensive)."
+            )
+            content = "Transcription skipped (Recording Link)."
+
+        else:
+            content = "Unknown or unhandled resource type."
+
+    except Exception as e:
+        logging.error(f"Error during resource processing: {e}")
+        if not content:
+            content = f"Processing failure: {e}"
+
+    resource_metadata["extracted_content"] = content or ""
+    return resource_metadata