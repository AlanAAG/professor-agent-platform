# src/shared/utils.py

import re
import os
import math
import hashlib
import logging
<<<<<<< HEAD
from typing import List, Dict, Any
import numpy as np

EMBEDDING_MODEL_NAME = os.environ.get("EMBEDDING_MODEL_NAME", "models/embedding-001")

def expand_query(query: str) -> List[str]:
    """Return original query plus simple rule-based variants to diversify retrieval."""
    base = query.strip()
    if not base:
        return [""]
    variants = [
        base,
        f"{base} explanation",
        f"{base} definition",
        f"{base} examples",
        f"{base} in practice",
    ]
    # Ensure uniqueness while preserving order
    seen: set[str] = set()
    deduped: List[str] = []
    for v in variants:
        if v not in seen:
            seen.add(v)
            deduped.append(v)
    return deduped


def _get_doc_id(doc: Dict[str, Any]) -> str:
    """Best-effort stable identifier for a document dictionary."""
    for key in ("id", "doc_id", "chunk_id"):
        if key in doc and doc[key] is not None:
            return str(doc[key])
    meta = doc.get("metadata") or {}
    for key in ("id", "doc_id", "chunk_id"):
        if key in meta and meta[key] is not None:
            return str(meta[key])
    # Fallback: hash of core fields
    basis = (doc.get("url") or "") + "|" + (doc.get("title") or "") + "|" + (doc.get("section") or "") + "|" + (doc.get("content") or doc.get("page_content") or "")
    return hashlib.md5(basis.encode("utf-8")).hexdigest()


def _get_doc_class(doc: Dict[str, Any]) -> str:
    meta = doc.get("metadata") or {}
    return str(doc.get("class_name") or meta.get("class_name") or "").strip()


def _get_doc_section(doc: Dict[str, Any]) -> str:
    meta = doc.get("metadata") or {}
    return str(doc.get("section") or meta.get("section") or "").strip().lower()


def apply_rrf_and_boost(results_per_query: List[List[Dict]], query: str, class_name: str) -> Dict[str, float]:
    """Fuse ranked lists via RRF and apply simple metadata boosts.

    Returns mapping of doc_id -> final score.
    """
    # RRF accumulation
    fused_scores: Dict[str, float] = {}
    for result_list in results_per_query:
        for rank, doc in enumerate(result_list, start=1):
            doc_id = _get_doc_id(doc)
            fused_scores[doc_id] = fused_scores.get(doc_id, 0.0) + 1.0 / (60.0 + float(rank))

    # Metadata boosts
    for result_list in results_per_query:
        for doc in result_list:
            doc_id = _get_doc_id(doc)
            if doc_id not in fused_scores:
                continue
            boost = 0.0
            # Exact class match
            if class_name and _get_doc_class(doc) == class_name:
                boost += 0.15
            # Section priorities
            section = _get_doc_section(doc)
            if section == "sessions":
                boost += 0.10
            elif section == "in_class":
                boost += 0.05
            fused_scores[doc_id] += boost

    return fused_scores


def compute_cosine_similarity(embedding_a: List[float], embedding_b: List[float]) -> float:
    """Cosine similarity between two vectors. Returns 0.0 if invalid."""
    try:
        a = np.asarray(embedding_a, dtype=float)
        b = np.asarray(embedding_b, dtype=float)
        if a.ndim != 1 or b.ndim != 1:
            return 0.0
        denom = (np.linalg.norm(a) * np.linalg.norm(b))
        if denom == 0.0:
            return 0.0
        result = float(np.dot(a, b) / denom)
        if not math.isfinite(result):
            return 0.0
        return result
    except Exception:
        return 0.0


def _extract_doc_embedding(doc: Dict[str, Any]) -> List[float] | None:
    """Extract embedding from document dict, if present."""
    # Common keys
    for key_path in (
        ("embedding",),
        ("metadata", "embedding"),
        ("embedding_vector",),
        ("metadata", "embedding_vector"),
        ("vector",),
        ("metadata", "vector"),
    ):
        cur: Any = doc
        for key in key_path:
            if isinstance(cur, dict) and key in cur:
                cur = cur[key]
            else:
                cur = None
                break
        if isinstance(cur, list) and len(cur) > 0:
            return cur  # type: ignore[return-value]
    return None


def maximal_marginal_relevance(
    query_embedding: List[float],
    all_documents: Dict[str, Dict],
    doc_scores: Dict[str, float],
    lambda_param: float = 0.7,
    k: int = 7,
) -> List[Dict]:
    """Select a diverse top-k set using MMR over boosted RRF relevance."""
    if not doc_scores:
        return []

    # Prepare candidate set sorted by relevance first
    candidates = sorted(doc_scores.items(), key=lambda x: x[1], reverse=True)
    selected: List[str] = []
    selected_docs: List[Dict] = []

    # Cache document embeddings
    embedding_cache: Dict[str, List[float] | None] = {}
    for doc_id, _ in candidates:
        doc = all_documents.get(doc_id)
        if doc is None:
            embedding_cache[doc_id] = None
        else:
            embedding_cache[doc_id] = _extract_doc_embedding(doc)

    while len(selected) < min(k, len(candidates)):
        best_doc_id = None
        best_score = -float("inf")
        for doc_id, rel in candidates:
            if doc_id in selected:
                continue
            # Relevance term from boosted RRF
            relevance = rel
            # Diversity term: max similarity to any already selected
            if not selected:
                diversity_penalty = 0.0
            else:
                cand_emb = embedding_cache.get(doc_id)
                if not cand_emb:
                    # Without an embedding, we cannot compute similarity; assume zero similarity
                    diversity_penalty = 0.0
                else:
                    max_sim = 0.0
                    for sel_id in selected:
                        sel_emb = embedding_cache.get(sel_id)
                        if sel_emb:
                            max_sim = max(max_sim, compute_cosine_similarity(cand_emb, sel_emb))
                    diversity_penalty = (1.0 - lambda_param) * max_sim
            score = lambda_param * relevance - diversity_penalty
            if score > best_score:
                best_score = score
                best_doc_id = doc_id
        if best_doc_id is None:
            break
        selected.append(best_doc_id)
        selected_docs.append(all_documents[best_doc_id])

    return selected_docs
=======
import math
import numpy as np
from typing import List, Dict, Any, Optional
import datetime
from dateutil import parser # Use dateutil for flexible parsing
from dateutil import tz

# Shared constants
EMBEDDING_MODEL_NAME = os.environ.get("EMBEDDING_MODEL_NAME", "models/embedding-001")

# --- Helper Functions for RRF/MMR/Boosting ---

def expand_query(query: str) -> List[str]:
    """Returns the original query plus at least 3 fixed, rule-based variations to improve initial retrieval diversity."""
    expanded_queries = [query]  # Original query
    
    # Add rule-based variations
    expanded_queries.append(f"explain {query}")
    expanded_queries.append(f"definition of {query}")
    expanded_queries.append(f"examples of {query}")
    expanded_queries.append(f"how to {query}")
    
    return expanded_queries


def apply_rrf_and_boost(results_per_query: List[List[Dict]], query: str, class_name: str) -> Dict[str, float]:
    """
    Calculates the RRF score for each document, merging results from the original query and its expanded variations.
    Applies metadata boosting rules to the fused scores.
    Returns a dictionary mapping document ID to final boosted RRF score.
    """
    doc_scores = {}
    
    # Calculate RRF scores: score(doc) = sum(1 / (60 + rank_in_query_i))
    for query_results in results_per_query:
        for rank, doc in enumerate(query_results):
            doc_id = doc.get('id', str(hash(doc.get('content', ''))))
            rrf_score = 1.0 / (60 + rank)
            
            if doc_id in doc_scores:
                doc_scores[doc_id] += rrf_score
            else:
                doc_scores[doc_id] = rrf_score
    
    # Apply metadata boosting rules
    for query_results in results_per_query:
        for doc in query_results:
            doc_id = doc.get('id', str(hash(doc.get('content', ''))))
            if doc_id not in doc_scores:
                continue
                
            # Exact class match: +0.15
            if class_name and doc.get('class_name') == class_name:
                doc_scores[doc_id] += 0.15
            
            # Section priority boosting
            section = doc.get('section', '').lower()
            if 'sessions' in section:
                doc_scores[doc_id] += 0.10  # Section priority (sessions): +0.10
            elif 'in_class' in section:
                doc_scores[doc_id] += 0.05  # Section priority (in_class): +0.05
    
    return doc_scores


def compute_cosine_similarity(emb1: List[float], emb2: List[float]) -> float:
    """Compute cosine similarity between two embeddings using numpy."""
    emb1_np = np.array(emb1)
    emb2_np = np.array(emb2)
    
    dot_product = np.dot(emb1_np, emb2_np)
    norm1 = np.linalg.norm(emb1_np)
    norm2 = np.linalg.norm(emb2_np)
    
    if norm1 == 0 or norm2 == 0:
        return 0.0
    
    return dot_product / (norm1 * norm2)


def maximal_marginal_relevance(
    query_embedding: List[float], 
    all_documents: Dict[str, Dict], 
    doc_scores: Dict[str, float], 
    lambda_param: float = 0.7, 
    k: int = 7
) -> List[Dict]:
    """
    Uses MMR to select top k documents that are relevant to the query AND different from already-selected set.
    Formula: score = λ * relevance - (1 - λ) * max_similarity_to_selected
    """
    if not doc_scores or not all_documents:
        return []
    
    selected_docs = []
    remaining_doc_ids = set(doc_scores.keys())
    
    for _ in range(min(k, len(remaining_doc_ids))):
        best_doc_id = None
        best_mmr_score = float('-inf')
        
        for doc_id in remaining_doc_ids:
            if doc_id not in all_documents:
                continue
                
            doc = all_documents[doc_id]
            relevance_score = doc_scores[doc_id]
            
            # Calculate max similarity to already selected documents
            max_similarity = 0.0
            if selected_docs:
                doc_embedding = doc.get('embedding', [])
                if doc_embedding:
                    for selected_doc in selected_docs:
                        selected_embedding = selected_doc.get('embedding', [])
                        if selected_embedding:
                            similarity = compute_cosine_similarity(doc_embedding, selected_embedding)
                            max_similarity = max(max_similarity, similarity)
            
            # MMR formula: λ * relevance - (1 - λ) * max_similarity_to_selected
            mmr_score = lambda_param * relevance_score - (1 - lambda_param) * max_similarity
            
            if mmr_score > best_mmr_score:
                best_mmr_score = mmr_score
                best_doc_id = doc_id
        
        if best_doc_id:
            selected_docs.append(all_documents[best_doc_id])
            remaining_doc_ids.remove(best_doc_id)
    
    return selected_docs


def cohere_rerank(query: str, documents: List[Dict[str, Any]]) -> List[Dict[str, Any]]:
    """
    Orchestrator function that replaces the old cohere_rerank.
    Implements RRF/MMR/Boosting pipeline:
    1. Expand queries
    2. Embed queries  
    3. Retrieve documents for each expanded query
    4. Apply RRF and boosting
    5. Apply MMR for final selection
    """
    if not documents:
        return documents
    
    try:
        # Extract class_name from the first document if available
        class_name = ""
        if documents and isinstance(documents[0], dict):
            class_name = documents[0].get('class_name', '')
        
        # Step 1: Expand queries
        expanded_queries = expand_query(query)
        
        # Step 2: Embed queries
        query_embeddings = {}
        for expanded_query in expanded_queries:
            try:
                query_embeddings[expanded_query] = embed_query(expanded_query)
            except Exception as e:
                logging.warning(f"Failed to embed query '{expanded_query}': {e}")
                continue
        
        # Step 3: Retrieve documents for each expanded query
        results_per_query = []
        all_documents = {}  # doc_id -> document dict
        
        for expanded_query in expanded_queries:
            if expanded_query not in query_embeddings:
                continue
                
            try:
                # Retrieve fresh candidates (top 30 per query for RRF)
                retrieved_docs = retrieve_rag_documents(
                    query=expanded_query,
                    selected_class=class_name if class_name else None,
                    match_count=30,
                    match_threshold=0.7
                )
                
                results_per_query.append(retrieved_docs)
                
                # Build all_documents mapping
                for doc in retrieved_docs:
                    doc_id = doc.get('id', str(hash(doc.get('content', ''))))
                    all_documents[doc_id] = doc
                    
            except Exception as e:
                logging.warning(f"Failed to retrieve documents for query '{expanded_query}': {e}")
                continue
        
        # If no results were retrieved, fall back to original documents
        if not results_per_query:
            logging.warning("No documents retrieved from expanded queries, using original documents")
            return documents[:7]  # Return top 7 from original
        
        # Step 4: Apply RRF and boosting
        doc_scores = apply_rrf_and_boost(results_per_query, query, class_name)
        
        if not doc_scores:
            logging.warning("No document scores calculated, using original documents")
            return documents[:7]
        
        # Step 5: Apply MMR for final selection
        original_query_embedding = query_embeddings.get(query, [])
        if not original_query_embedding:
            # If we can't get the original query embedding, just return top scored docs
            sorted_docs = sorted(doc_scores.items(), key=lambda x: x[1], reverse=True)
            result_docs = []
            for doc_id, _ in sorted_docs[:7]:
                if doc_id in all_documents:
                    result_docs.append(all_documents[doc_id])
            return result_docs
        
        final_docs = maximal_marginal_relevance(
            query_embedding=original_query_embedding,
            all_documents=all_documents,
            doc_scores=doc_scores,
            lambda_param=0.7,
            k=7
        )
        
        return final_docs
        
    except Exception as e:
        logging.error(f"Error in cohere_rerank orchestrator: {e}")
        # Fallback to original documents
        return documents[:7] if len(documents) > 7 else documents

>>>>>>> 6af0ae49
 
# --- Shared RAG Retrieval (Supabase RPC + Gemini embeddings) ---
try:
    import google.generativeai as genai
except Exception:
    genai = None  # Optional dependency

try:
    from supabase import create_client, Client
except Exception:
    create_client = None  # type: ignore
    Client = None  # type: ignore

try:
    from langchain_core.documents import Document
except Exception:
    Document = None  # type: ignore

_SUPABASE_CLIENT = None


def _get_supabase_client():
    """Return a cached Supabase client, preferring EXTERNAL_ env vars."""
    global _SUPABASE_CLIENT
    if _SUPABASE_CLIENT is not None:
        return _SUPABASE_CLIENT
    if not create_client:
        raise RuntimeError("Supabase client not available. Install 'supabase'.")

    url = os.environ.get("EXTERNAL_SUPABASE_URL") or os.environ.get("SUPABASE_URL")
    key = os.environ.get("EXTERNAL_SUPABASE_SERVICE_KEY") or os.environ.get("SUPABASE_KEY")
    if not url or not key:
        raise RuntimeError(
            "Supabase credentials missing. Set EXTERNAL_SUPABASE_URL/EXTERNAL_SUPABASE_SERVICE_KEY or SUPABASE_URL/SUPABASE_KEY",
        )
    _SUPABASE_CLIENT = create_client(url, key)
    return _SUPABASE_CLIENT


def _ensure_genai():
    if genai is None:
        raise RuntimeError("google-generativeai not available. Install 'google-generativeai'.")
    api_key = os.environ.get("GOOGLE_API_KEY") or os.environ.get("GEMINI_API_KEY")
    if not api_key:
        raise RuntimeError("Missing GOOGLE_API_KEY or GEMINI_API_KEY for embeddings.")
    genai.configure(api_key=api_key)


def embed_query(text: str, model: str | None = None) -> list[float]:
    """Embed a query string using Gemini embeddings."""
    _ensure_genai()
    embedding_model = model or EMBEDDING_MODEL_NAME
    result = genai.embed_content(
        model=embedding_model,
        content=text,
        task_type="retrieval_query",
    )
    return result.get("embedding") or result["embedding"]


def retrieve_rag_documents(
    query: str,
    selected_class: str | None = None,
    match_count: int = 20,
    match_threshold: float = 0.7,
) -> list[dict]:
    """Retrieve documents via Supabase 'match_documents' RPC."""
    supabase = _get_supabase_client()
    query_embedding = embed_query(query)
    payload = {
        "query_embedding": query_embedding,
        "match_threshold": float(match_threshold),
        "match_count": int(match_count),
    }
    if selected_class:
        payload["filter_class"] = selected_class
    response = supabase.rpc("match_documents", payload).execute()
    return getattr(response, "data", None) or []


def _to_langchain_documents(raw_docs: list[dict]) -> list[Document]:
    if Document is None:
        raise RuntimeError("langchain-core is required to build Document objects.")
    docs: list[Document] = []
    for d in raw_docs:
        content = d.get("page_content") or d.get("content") or ""
        meta = d.get("metadata") or {}
        for key in ("class_name", "title", "section", "url", "id", "similarity"):
            if key in d and key not in meta:
                meta[key] = d[key]
        docs.append(Document(page_content=content, metadata=meta))
    return docs


def retrieve_rag_documents_langchain(
    query: str,
    selected_class: str | None = None,
    match_count: int = 20,
    match_threshold: float = 0.7,
):
    """Retrieve documents and return as LangChain Document objects."""
    raw = retrieve_rag_documents(
        query=query,
        selected_class=selected_class,
        match_count=match_count,
        match_threshold=match_threshold,
    )
    return _to_langchain_documents(raw)

<<<<<<< HEAD

def _normalize_doc_input(obj: Any) -> Dict[str, Any]:
    """Normalize various document inputs (dict, LangChain Document, str) to a dict."""
    if isinstance(obj, dict):
        return obj
    # LangChain Document-like
    if hasattr(obj, "page_content") and hasattr(obj, "metadata"):
        return {
            "content": getattr(obj, "page_content", ""),
            "metadata": getattr(obj, "metadata", {}) or {},
        }
    if isinstance(obj, str):
        return {"content": obj, "metadata": {}}
    # Fallback
    return {"content": str(obj), "metadata": {}}


def cohere_rerank(query: str, documents: List[Dict[str, Any]]) -> List[Dict[str, Any]]:
    """Reranking orchestrator using Query Expansion + RRF + Boosting + MMR.

    - Expands query with rule-based variants
    - Retrieves fresh candidates for each variant (top 30)
    - Fuses with RRF and applies metadata boosts
    - Applies MMR to select final diverse top-7
    """
    # Track whether caller passed LangChain Documents; if so, return that type for compatibility
    input_is_langchain = bool(documents) and hasattr(documents[0], "page_content") and hasattr(documents[0], "metadata")
    # Normalize input docs in case caller passes LangChain Documents
    normalized_input_docs: List[Dict[str, Any]] = [_normalize_doc_input(d) for d in (documents or [])]
    class_name = ""
    # Attempt to infer class from provided docs as a fallback boost context
    for d in normalized_input_docs:
        c = _get_doc_class(d)
        if c:
            class_name = c
            break

    # Expand queries
    queries = expand_query(query)

    # Retrieve candidates for each query
    results_per_query: List[List[Dict[str, Any]]] = []
    for q in queries:
        try:
            retrieved = retrieve_rag_documents(q, selected_class=class_name if class_name else None, match_count=30, match_threshold=0.7)
        except Exception as e:
            logging.warning(f"Retrieval failed for variant '{q}': {e}")
            retrieved = []
        results_per_query.append(retrieved)

    # Build master map of id -> doc for all retrieved
    all_docs_map: Dict[str, Dict[str, Any]] = {}
    for lst in results_per_query:
        for d in lst:
            all_docs_map[_get_doc_id(d)] = d
    # Also include any originals not in retrieval results
    for d in normalized_input_docs:
        all_docs_map.setdefault(_get_doc_id(d), d)

    # Compute RRF with boosting
    fused_scores = apply_rrf_and_boost(results_per_query, query=query, class_name=class_name)

    # If no scores (retrieval empty), fall back to original order up to 7
    if not fused_scores:
        selected_dicts = normalized_input_docs[:7]
        if input_is_langchain and Document is not None:
            return _to_langchain_documents(selected_dicts)  # type: ignore[return-value]
        return selected_dicts

    # Embed the original query for MMR
    try:
        q_emb = embed_query(query)
    except Exception as e:
        logging.warning(f"Query embedding failed for MMR; returning top by RRF only: {e}")
        # Return top-7 by fused score without MMR
        top_ids = [doc_id for doc_id, _ in sorted(fused_scores.items(), key=lambda x: x[1], reverse=True)[:7]]
        selected_dicts = [all_docs_map[i] for i in top_ids if i in all_docs_map]
        if input_is_langchain and Document is not None:
            return _to_langchain_documents(selected_dicts)  # type: ignore[return-value]
        return selected_dicts

    # Run MMR selection
    mmr_selected_dicts = maximal_marginal_relevance(q_emb, all_docs_map, fused_scores, lambda_param=0.7, k=7)
    if input_is_langchain and Document is not None:
        return _to_langchain_documents(mmr_selected_dicts)  # type: ignore[return-value]
    return mmr_selected_dicts
import datetime
from typing import Optional
from dateutil import parser # Use dateutil for flexible parsing
from dateutil import tz
=======
>>>>>>> 6af0ae49

# --- Setup Logging ---
# Ensure logging is configured if run directly or imported early
logging.basicConfig(level=logging.INFO, format='%(asctime)s - %(levelname)s - %(message)s')

def parse_session_date(date_str: str) -> Optional[datetime.datetime]:
    """
    Parses specific date strings like 'DD/MM/YYYY'.
    Returns a datetime object (UTC) or None if parsing fails.
    """
    # ... (Keep existing implementation) ...
    if not date_str: return None
    date_part = date_str.split('|')[0].strip().split(' ')[0].strip()
    try:
        dt_obj = datetime.datetime.strptime(date_part, '%d/%m/%Y')
        return dt_obj.replace(tzinfo=datetime.timezone.utc)
    except ValueError:
        logging.warning(f"Could not parse date string: '{date_str}' with format DD/MM/YYYY")
        return None

# --- NEW: Flexible Date Parser ---
def parse_general_date(date_str: str, local_tz: tz.tzfile = tz.gettz('Asia/Dubai')) -> Optional[datetime.datetime]:
    """
    Attempts to parse various common date formats using dateutil.parser.
    Returns a datetime object (UTC) or None if parsing fails.
    Handles potential extra text.
    """
    if not date_str:
        return None

    # Clean the string a bit, remove common extra info like time zones or day names if needed
    date_part = date_str.split('|')[0].strip() # Remove time if separated by |

    try:
        # dateutil.parser.parse is very flexible
        # dayfirst=True helps interpret DD/MM vs MM/DD correctly in ambiguous cases
        dt_obj = parser.parse(date_part, dayfirst=True)

        # If the parsed datetime is naive, assume local timezone (Dubai by default)
        if dt_obj.tzinfo is None:
            assumed_tz = local_tz or tz.gettz('Asia/Dubai')
            dt_obj = dt_obj.replace(tzinfo=assumed_tz)

        # Always convert to UTC for consistency
        return dt_obj.astimezone(datetime.timezone.utc)

    except (ValueError, OverflowError, TypeError) as e:
        logging.warning(f"Could not parse general date string: '{date_str}'. Error: {e}")
        # Optionally, try the specific session date parser as a fallback
        # return parse_session_date(date_str)
        return None

def create_safe_filename(text: str, max_length: int = 100) -> str:
    """
    Cleans a string to make it suitable for use as a filename.
    """
    # ... (Keep existing implementation) ...
    if not text: return "untitled"
    text = re.sub(r'[^\w\-]+', '_', text)
    text = re.sub(r'_+', '_', text)
    text = text.strip('_')
    return text[:max_length]

# --- Example Usage ---
if __name__ == "__main__":
    print("Testing utility functions...")
    # ... (Keep existing tests) ...

    # Test general date parsing
    print("\nTesting parse_general_date:")
    date_g1 = "22/10/2025"
    date_g2 = "October 22, 2025"
    date_g3 = "2025-10-22"
    date_g4 = "Invalid Date String"
    date_g5 = "22 Oct 2025 | 10:00 AM"
    print(f"'{date_g1}' -> {parse_general_date(date_g1)}")
    print(f"'{date_g2}' -> {parse_general_date(date_g2)}")
    print(f"'{date_g3}' -> {parse_general_date(date_g3)}")
    print(f"'{date_g4}' -> {parse_general_date(date_g4)}")
    print(f"'{date_g5}' -> {parse_general_date(date_g5)}")<|MERGE_RESOLUTION|>--- conflicted
+++ resolved
@@ -5,11 +5,16 @@
 import math
 import hashlib
 import logging
-<<<<<<< HEAD
-from typing import List, Dict, Any
 import numpy as np
-
+from typing import List, Dict, Any, Optional
+import datetime
+from dateutil import parser # Use dateutil for flexible parsing
+from dateutil import tz
+
+# Shared constants
 EMBEDDING_MODEL_NAME = os.environ.get("EMBEDDING_MODEL_NAME", "models/embedding-001")
+
+# --- Helper Functions for RRF/MMR/Boosting (Option A) ---
 
 def expand_query(query: str) -> List[str]:
     """Return original query plus simple rule-based variants to diversify retrieval."""
@@ -67,19 +72,21 @@
     for result_list in results_per_query:
         for rank, doc in enumerate(result_list, start=1):
             doc_id = _get_doc_id(doc)
+            # RRF formula: score(doc) = sum(1 / (60 + rank_in_query_i))
             fused_scores[doc_id] = fused_scores.get(doc_id, 0.0) + 1.0 / (60.0 + float(rank))
 
     # Metadata boosts
+    # Note: Iterate through all documents to find boostable metadata
     for result_list in results_per_query:
         for doc in result_list:
             doc_id = _get_doc_id(doc)
             if doc_id not in fused_scores:
                 continue
             boost = 0.0
-            # Exact class match
+            # Exact class match: +0.15
             if class_name and _get_doc_class(doc) == class_name:
                 boost += 0.15
-            # Section priorities
+            # Section priorities (sessions > in_class > others)
             section = _get_doc_section(doc)
             if section == "sessions":
                 boost += 0.10
@@ -110,7 +117,7 @@
 
 def _extract_doc_embedding(doc: Dict[str, Any]) -> List[float] | None:
     """Extract embedding from document dict, if present."""
-    # Common keys
+    # Common keys returned by the Supabase RPC
     for key_path in (
         ("embedding",),
         ("metadata", "embedding"),
@@ -142,12 +149,12 @@
     if not doc_scores:
         return []
 
-    # Prepare candidate set sorted by relevance first
+    # Prepare candidate set sorted by relevance (boosted RRF score) first
     candidates = sorted(doc_scores.items(), key=lambda x: x[1], reverse=True)
     selected: List[str] = []
     selected_docs: List[Dict] = []
 
-    # Cache document embeddings
+    # Cache document embeddings for rapid similarity lookups
     embedding_cache: Dict[str, List[float] | None] = {}
     for doc_id, _ in candidates:
         doc = all_documents.get(doc_id)
@@ -178,250 +185,112 @@
                         sel_emb = embedding_cache.get(sel_id)
                         if sel_emb:
                             max_sim = max(max_sim, compute_cosine_similarity(cand_emb, sel_emb))
+                    # MMR diversity penalty calculation
                     diversity_penalty = (1.0 - lambda_param) * max_sim
+            
+            # MMR Score: (Lambda * Relevance) - ( (1 - Lambda) * Max Similarity)
             score = lambda_param * relevance - diversity_penalty
+            
             if score > best_score:
                 best_score = score
                 best_doc_id = doc_id
+        
         if best_doc_id is None:
             break
         selected.append(best_doc_id)
         selected_docs.append(all_documents[best_doc_id])
 
     return selected_docs
-=======
-import math
-import numpy as np
-from typing import List, Dict, Any, Optional
-import datetime
-from dateutil import parser # Use dateutil for flexible parsing
-from dateutil import tz
-
-# Shared constants
-EMBEDDING_MODEL_NAME = os.environ.get("EMBEDDING_MODEL_NAME", "models/embedding-001")
-
-# --- Helper Functions for RRF/MMR/Boosting ---
-
-def expand_query(query: str) -> List[str]:
-    """Returns the original query plus at least 3 fixed, rule-based variations to improve initial retrieval diversity."""
-    expanded_queries = [query]  # Original query
+
+
+def _normalize_doc_input(obj: Any) -> Dict[str, Any]:
+    """Normalize various document inputs (dict, LangChain Document, str) to a dict."""
+    if isinstance(obj, dict):
+        return obj
+    # LangChain Document-like
+    if hasattr(obj, "page_content") and hasattr(obj, "metadata"):
+        return {
+            "content": getattr(obj, "page_content", ""),
+            "metadata": getattr(obj, "metadata", {}) or {},
+        }
+    if isinstance(obj, str):
+        return {"content": obj, "metadata": {}}
+    # Fallback
+    return {"content": str(obj), "metadata": {}}
+
+
+def cohere_rerank(query: str, documents: List[Dict[str, Any]]) -> List[Dict[str, Any]]:
+    """Reranking orchestrator using Query Expansion + RRF + Boosting + MMR.
     
-    # Add rule-based variations
-    expanded_queries.append(f"explain {query}")
-    expanded_queries.append(f"definition of {query}")
-    expanded_queries.append(f"examples of {query}")
-    expanded_queries.append(f"how to {query}")
+    This function acts as a zero-cost drop-in replacement for Cohere.
+    """
+    # Track whether caller passed LangChain Documents (for faithful return type)
+    input_is_langchain = bool(documents) and hasattr(documents[0], "page_content") and hasattr(documents[0], "metadata")
+    # Normalize input docs in case caller passes LangChain Documents
+    normalized_input_docs: List[Dict[str, Any]] = [_normalize_doc_input(d) for d in (documents or [])]
     
-    return expanded_queries
-
-
-def apply_rrf_and_boost(results_per_query: List[List[Dict]], query: str, class_name: str) -> Dict[str, float]:
-    """
-    Calculates the RRF score for each document, merging results from the original query and its expanded variations.
-    Applies metadata boosting rules to the fused scores.
-    Returns a dictionary mapping document ID to final boosted RRF score.
-    """
-    doc_scores = {}
+    class_name = ""
+    # Attempt to infer class from provided docs as a fallback boost context
+    for d in normalized_input_docs:
+        c = _get_doc_class(d)
+        if c:
+            class_name = c
+            break
+
+    # Expand queries
+    queries = expand_query(query)
+
+    # Retrieve candidates for each query
+    results_per_query: List[List[Dict[str, Any]]] = []
+    for q in queries:
+        try:
+            # We call retrieve_rag_documents with the expanded query
+            retrieved = retrieve_rag_documents(q, selected_class=class_name if class_name else None, match_count=30, match_threshold=0.7)
+        except Exception as e:
+            logging.warning(f"Retrieval failed for variant '{q}': {e}")
+            retrieved = []
+        results_per_query.append(retrieved)
+
+    # Build master map of id -> doc for all retrieved
+    all_docs_map: Dict[str, Dict[str, Any]] = {}
+    for lst in results_per_query:
+        for d in lst:
+            all_docs_map[_get_doc_id(d)] = d
+    # Also include any originals not in retrieval results
+    for d in normalized_input_docs:
+        all_docs_map.setdefault(_get_doc_id(d), d)
+
+    # Compute RRF with boosting
+    fused_scores = apply_rrf_and_boost(results_per_query, query=query, class_name=class_name)
+
+    # --- Fallback: Return top RRF score only if query embedding fails ---
+    if not fused_scores:
+        # Fall back to original documents if retrieval was completely empty
+        selected_dicts = normalized_input_docs[:7]
+        if input_is_langchain and Document is not None:
+            return _to_langchain_documents(selected_dicts)  # type: ignore[return-value]
+        return selected_dicts
+
+    # Embed the original query for MMR
+    try:
+        q_emb = embed_query(query)
+    except Exception as e:
+        logging.warning(f"Query embedding failed for MMR; returning top by RRF only: {e}")
+        # If embedding fails, return top-7 by fused score without MMR
+        top_ids = [doc_id for doc_id, _ in sorted(fused_scores.items(), key=lambda x: x[1], reverse=True)[:7]]
+        selected_dicts = [all_docs_map[i] for i in top_ids if i in all_docs_map]
+        if input_is_langchain and Document is not None:
+            return _to_langchain_documents(selected_dicts)  # type: ignore[return-value]
+        return selected_dicts
+
+    # --- Final Step: Run MMR selection ---
+    mmr_selected_dicts = maximal_marginal_relevance(q_emb, all_docs_map, fused_scores, lambda_param=0.7, k=7)
     
-    # Calculate RRF scores: score(doc) = sum(1 / (60 + rank_in_query_i))
-    for query_results in results_per_query:
-        for rank, doc in enumerate(query_results):
-            doc_id = doc.get('id', str(hash(doc.get('content', ''))))
-            rrf_score = 1.0 / (60 + rank)
-            
-            if doc_id in doc_scores:
-                doc_scores[doc_id] += rrf_score
-            else:
-                doc_scores[doc_id] = rrf_score
-    
-    # Apply metadata boosting rules
-    for query_results in results_per_query:
-        for doc in query_results:
-            doc_id = doc.get('id', str(hash(doc.get('content', ''))))
-            if doc_id not in doc_scores:
-                continue
-                
-            # Exact class match: +0.15
-            if class_name and doc.get('class_name') == class_name:
-                doc_scores[doc_id] += 0.15
-            
-            # Section priority boosting
-            section = doc.get('section', '').lower()
-            if 'sessions' in section:
-                doc_scores[doc_id] += 0.10  # Section priority (sessions): +0.10
-            elif 'in_class' in section:
-                doc_scores[doc_id] += 0.05  # Section priority (in_class): +0.05
-    
-    return doc_scores
-
-
-def compute_cosine_similarity(emb1: List[float], emb2: List[float]) -> float:
-    """Compute cosine similarity between two embeddings using numpy."""
-    emb1_np = np.array(emb1)
-    emb2_np = np.array(emb2)
-    
-    dot_product = np.dot(emb1_np, emb2_np)
-    norm1 = np.linalg.norm(emb1_np)
-    norm2 = np.linalg.norm(emb2_np)
-    
-    if norm1 == 0 or norm2 == 0:
-        return 0.0
-    
-    return dot_product / (norm1 * norm2)
-
-
-def maximal_marginal_relevance(
-    query_embedding: List[float], 
-    all_documents: Dict[str, Dict], 
-    doc_scores: Dict[str, float], 
-    lambda_param: float = 0.7, 
-    k: int = 7
-) -> List[Dict]:
-    """
-    Uses MMR to select top k documents that are relevant to the query AND different from already-selected set.
-    Formula: score = λ * relevance - (1 - λ) * max_similarity_to_selected
-    """
-    if not doc_scores or not all_documents:
-        return []
-    
-    selected_docs = []
-    remaining_doc_ids = set(doc_scores.keys())
-    
-    for _ in range(min(k, len(remaining_doc_ids))):
-        best_doc_id = None
-        best_mmr_score = float('-inf')
-        
-        for doc_id in remaining_doc_ids:
-            if doc_id not in all_documents:
-                continue
-                
-            doc = all_documents[doc_id]
-            relevance_score = doc_scores[doc_id]
-            
-            # Calculate max similarity to already selected documents
-            max_similarity = 0.0
-            if selected_docs:
-                doc_embedding = doc.get('embedding', [])
-                if doc_embedding:
-                    for selected_doc in selected_docs:
-                        selected_embedding = selected_doc.get('embedding', [])
-                        if selected_embedding:
-                            similarity = compute_cosine_similarity(doc_embedding, selected_embedding)
-                            max_similarity = max(max_similarity, similarity)
-            
-            # MMR formula: λ * relevance - (1 - λ) * max_similarity_to_selected
-            mmr_score = lambda_param * relevance_score - (1 - lambda_param) * max_similarity
-            
-            if mmr_score > best_mmr_score:
-                best_mmr_score = mmr_score
-                best_doc_id = doc_id
-        
-        if best_doc_id:
-            selected_docs.append(all_documents[best_doc_id])
-            remaining_doc_ids.remove(best_doc_id)
-    
-    return selected_docs
-
-
-def cohere_rerank(query: str, documents: List[Dict[str, Any]]) -> List[Dict[str, Any]]:
-    """
-    Orchestrator function that replaces the old cohere_rerank.
-    Implements RRF/MMR/Boosting pipeline:
-    1. Expand queries
-    2. Embed queries  
-    3. Retrieve documents for each expanded query
-    4. Apply RRF and boosting
-    5. Apply MMR for final selection
-    """
-    if not documents:
-        return documents
-    
-    try:
-        # Extract class_name from the first document if available
-        class_name = ""
-        if documents and isinstance(documents[0], dict):
-            class_name = documents[0].get('class_name', '')
-        
-        # Step 1: Expand queries
-        expanded_queries = expand_query(query)
-        
-        # Step 2: Embed queries
-        query_embeddings = {}
-        for expanded_query in expanded_queries:
-            try:
-                query_embeddings[expanded_query] = embed_query(expanded_query)
-            except Exception as e:
-                logging.warning(f"Failed to embed query '{expanded_query}': {e}")
-                continue
-        
-        # Step 3: Retrieve documents for each expanded query
-        results_per_query = []
-        all_documents = {}  # doc_id -> document dict
-        
-        for expanded_query in expanded_queries:
-            if expanded_query not in query_embeddings:
-                continue
-                
-            try:
-                # Retrieve fresh candidates (top 30 per query for RRF)
-                retrieved_docs = retrieve_rag_documents(
-                    query=expanded_query,
-                    selected_class=class_name if class_name else None,
-                    match_count=30,
-                    match_threshold=0.7
-                )
-                
-                results_per_query.append(retrieved_docs)
-                
-                # Build all_documents mapping
-                for doc in retrieved_docs:
-                    doc_id = doc.get('id', str(hash(doc.get('content', ''))))
-                    all_documents[doc_id] = doc
-                    
-            except Exception as e:
-                logging.warning(f"Failed to retrieve documents for query '{expanded_query}': {e}")
-                continue
-        
-        # If no results were retrieved, fall back to original documents
-        if not results_per_query:
-            logging.warning("No documents retrieved from expanded queries, using original documents")
-            return documents[:7]  # Return top 7 from original
-        
-        # Step 4: Apply RRF and boosting
-        doc_scores = apply_rrf_and_boost(results_per_query, query, class_name)
-        
-        if not doc_scores:
-            logging.warning("No document scores calculated, using original documents")
-            return documents[:7]
-        
-        # Step 5: Apply MMR for final selection
-        original_query_embedding = query_embeddings.get(query, [])
-        if not original_query_embedding:
-            # If we can't get the original query embedding, just return top scored docs
-            sorted_docs = sorted(doc_scores.items(), key=lambda x: x[1], reverse=True)
-            result_docs = []
-            for doc_id, _ in sorted_docs[:7]:
-                if doc_id in all_documents:
-                    result_docs.append(all_documents[doc_id])
-            return result_docs
-        
-        final_docs = maximal_marginal_relevance(
-            query_embedding=original_query_embedding,
-            all_documents=all_documents,
-            doc_scores=doc_scores,
-            lambda_param=0.7,
-            k=7
-        )
-        
-        return final_docs
-        
-    except Exception as e:
-        logging.error(f"Error in cohere_rerank orchestrator: {e}")
-        # Fallback to original documents
-        return documents[:7] if len(documents) > 7 else documents
-
->>>>>>> 6af0ae49
- 
+    # Return in the format the caller expected (dict or LangChain Document)
+    if input_is_langchain and Document is not None:
+        return _to_langchain_documents(mmr_selected_dicts)  # type: ignore[return-value]
+    return mmr_selected_dicts
+
 # --- Shared RAG Retrieval (Supabase RPC + Gemini embeddings) ---
 try:
     import google.generativeai as genai
@@ -530,99 +399,6 @@
     )
     return _to_langchain_documents(raw)
 
-<<<<<<< HEAD
-
-def _normalize_doc_input(obj: Any) -> Dict[str, Any]:
-    """Normalize various document inputs (dict, LangChain Document, str) to a dict."""
-    if isinstance(obj, dict):
-        return obj
-    # LangChain Document-like
-    if hasattr(obj, "page_content") and hasattr(obj, "metadata"):
-        return {
-            "content": getattr(obj, "page_content", ""),
-            "metadata": getattr(obj, "metadata", {}) or {},
-        }
-    if isinstance(obj, str):
-        return {"content": obj, "metadata": {}}
-    # Fallback
-    return {"content": str(obj), "metadata": {}}
-
-
-def cohere_rerank(query: str, documents: List[Dict[str, Any]]) -> List[Dict[str, Any]]:
-    """Reranking orchestrator using Query Expansion + RRF + Boosting + MMR.
-
-    - Expands query with rule-based variants
-    - Retrieves fresh candidates for each variant (top 30)
-    - Fuses with RRF and applies metadata boosts
-    - Applies MMR to select final diverse top-7
-    """
-    # Track whether caller passed LangChain Documents; if so, return that type for compatibility
-    input_is_langchain = bool(documents) and hasattr(documents[0], "page_content") and hasattr(documents[0], "metadata")
-    # Normalize input docs in case caller passes LangChain Documents
-    normalized_input_docs: List[Dict[str, Any]] = [_normalize_doc_input(d) for d in (documents or [])]
-    class_name = ""
-    # Attempt to infer class from provided docs as a fallback boost context
-    for d in normalized_input_docs:
-        c = _get_doc_class(d)
-        if c:
-            class_name = c
-            break
-
-    # Expand queries
-    queries = expand_query(query)
-
-    # Retrieve candidates for each query
-    results_per_query: List[List[Dict[str, Any]]] = []
-    for q in queries:
-        try:
-            retrieved = retrieve_rag_documents(q, selected_class=class_name if class_name else None, match_count=30, match_threshold=0.7)
-        except Exception as e:
-            logging.warning(f"Retrieval failed for variant '{q}': {e}")
-            retrieved = []
-        results_per_query.append(retrieved)
-
-    # Build master map of id -> doc for all retrieved
-    all_docs_map: Dict[str, Dict[str, Any]] = {}
-    for lst in results_per_query:
-        for d in lst:
-            all_docs_map[_get_doc_id(d)] = d
-    # Also include any originals not in retrieval results
-    for d in normalized_input_docs:
-        all_docs_map.setdefault(_get_doc_id(d), d)
-
-    # Compute RRF with boosting
-    fused_scores = apply_rrf_and_boost(results_per_query, query=query, class_name=class_name)
-
-    # If no scores (retrieval empty), fall back to original order up to 7
-    if not fused_scores:
-        selected_dicts = normalized_input_docs[:7]
-        if input_is_langchain and Document is not None:
-            return _to_langchain_documents(selected_dicts)  # type: ignore[return-value]
-        return selected_dicts
-
-    # Embed the original query for MMR
-    try:
-        q_emb = embed_query(query)
-    except Exception as e:
-        logging.warning(f"Query embedding failed for MMR; returning top by RRF only: {e}")
-        # Return top-7 by fused score without MMR
-        top_ids = [doc_id for doc_id, _ in sorted(fused_scores.items(), key=lambda x: x[1], reverse=True)[:7]]
-        selected_dicts = [all_docs_map[i] for i in top_ids if i in all_docs_map]
-        if input_is_langchain and Document is not None:
-            return _to_langchain_documents(selected_dicts)  # type: ignore[return-value]
-        return selected_dicts
-
-    # Run MMR selection
-    mmr_selected_dicts = maximal_marginal_relevance(q_emb, all_docs_map, fused_scores, lambda_param=0.7, k=7)
-    if input_is_langchain and Document is not None:
-        return _to_langchain_documents(mmr_selected_dicts)  # type: ignore[return-value]
-    return mmr_selected_dicts
-import datetime
-from typing import Optional
-from dateutil import parser # Use dateutil for flexible parsing
-from dateutil import tz
-=======
->>>>>>> 6af0ae49
 
 # --- Setup Logging ---
 # Ensure logging is configured if run directly or imported early
